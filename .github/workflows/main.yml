--- conflicted
+++ resolved
@@ -91,16 +91,6 @@
       shell: bash -l {0}
       run: |
         cd testingDataset
-<<<<<<< HEAD
-        ppanggolin align --pangenome myannopang/pangenome.h5 --proteins some_chlam_proteins.fasta --output test_align --draw_related --getinfo --defrag
-        cd -
-    - name: testing context command
-      shell: bash -l {0}
-      run: |
-        cd testingDataset
-        ppanggolin context --pangenome myannopang/pangenome.h5 --proteins some_chlam_proteins.fasta --output test_context
-=======
-        ppanggolin align --pangenome mybasicpangenome/pangenome.h5 --proteins some_chlam_proteins.fasta --output test_align --draw_related --getinfo
-        ppanggolin align --pangenome mybasicpangenome/pangenome.h5 --anno NC_010287.gbff --output test_align --draw_related --getinfo -f
->>>>>>> 43ed0489
+        ppanggolin align --pangenome myannopang/pangenome.h5 --proteins some_chlam_proteins.fasta --output test_align --draw_related --getinfo
+        ppanggolin align --pangenome myannopang/pangenome.h5 --anno NC_010287.gbff --output test_align --draw_related --getinfo -f
         cd -