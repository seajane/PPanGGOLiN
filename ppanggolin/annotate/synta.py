#!/usr/bin/env python3
# coding:utf-8

# default libraries
import os
import tempfile
from subprocess import Popen, PIPE
import ast
from collections import defaultdict

# local libraries
from ppanggolin.genome import Organism, Gene, RNA
from ppanggolin.utils import is_compressed, read_compressed_or_not


def reverse_complement(seq):
    """ reverse complement the given dna sequence """
    complement = {'A': 'T', 'C': 'G', 'G': 'C', 'T': 'A', 'N': 'N', 'R': 'Y', 'Y': 'R',
                  'S': 'S', 'W': 'W', 'K': 'M', 'M': 'K', 'B': 'V', 'V': 'B', 'D': 'H', 'H': 'D'}
    # see https://www.bioinformatics.org/sms/iupac.html for the code.
    # complement = {'A':  'T', 'C':  'G', 'G':  'C', 'T':  'A', 'N': 'N' } ## basic
    rcseq = ""
    for i in reversed(seq):
        rcseq += complement[i]
    return rcseq


def launch_aragorn(fnaFile, org):
    """
        launches Aragorn to annotate tRNAs. Takes a fna file name and a locustag to give an ID to the found genes.
        returns the annotated genes in a list of gene objects.
    """
    locustag = org.name
    cmd = ["aragorn", "-t", "-gcbact", "-l", "-w", fnaFile]
    p = Popen(cmd, stdout=PIPE)
    # loading the whole thing, reverting it to 'pop' in order.
    fileData = p.communicate()[0].decode().split("\n")[:: -1]
    geneObjs = defaultdict(set)
    c = 0
    while len(fileData) != 0:
        line = fileData.pop()
        if line.startswith(">"):
            header = line.replace(">", "").split()[0]
            fileData.pop()  # then next line must be removed too.
        elif len(line) > 0:  # if the line isn't empty, there's data to get.
            lineData = line.split()
            start, stop = ast.literal_eval(lineData[2].replace("c", ""))
            c += 1
            gene = RNA(ID=locustag + '_tRNA_' + str(c).zfill(3))
            gene.fill_annotations(start=start,
                                  stop=stop,
                                  strand="-" if lineData[2].startswith(
                                      "c") else "+",
                                  geneType="tRNA",
                                  product=lineData[1] + lineData[4])
            geneObjs[header].add(gene)
    return geneObjs


def launch_prodigal(fnaFile, org, code):
    """
        launches Prodigal to annotate CDS. Takes a fna file name and a locustag to give an ID to the found genes.
        returns the annotated genes in a list of gene objects.
    """
    locustag = org.name
    cmd = ["prodigal", "-f", "sco", "-g", code, "-m", "-c", "-i", fnaFile, "-p", "single", "-q"]
    p = Popen(cmd, stdout=PIPE)

    geneObjs = defaultdict(set)
    c = 0
    for line in p.communicate()[0].decode().split("\n"):
        if line.startswith("# Sequence Data: "):
            for data in line.split(";"):
                if data.startswith("seqhdr"):
                    header = data.split("=")[1].replace('"', "").split()[0]
                    # print(header)

        elif line.startswith(">"):
            c += 1
            lineData = line[1:].split("_")  # not considering the '>'
            gene = Gene(ID=locustag + "_CDS_" + str(c).zfill(4))
            gene.fill_annotations(start=lineData[1],
                                  stop=lineData[2],
                                  strand=lineData[3],
                                  geneType="CDS",
                                  genetic_code=code)
            geneObjs[header].add(gene)

    return geneObjs


def launch_infernal(fnaFile, org, kingdom, tmpdir):
    """
        launches Infernal in hmmer-only mode to annotate rRNAs.
        Takes a fna file name and a locustag to give an ID to the found genes.
        returns the annotated genes in a list of gene objects.
    """
    locustag = org.name
    if kingdom == "bacteria":
        modelfile = os.path.dirname(os.path.realpath(__file__)) + "/rRNA_DB/rRNA_bact.cm"
    elif kingdom == "archaea":
        modelfile = os.path.dirname(os.path.realpath(__file__)) + "/rRNA_DB/rRNA_arch.cm"

    tmpFile = tempfile.NamedTemporaryFile(mode="r", dir=tmpdir)
    cmd = ["cmscan", "--tblout", tmpFile.name, "--hmmonly", "--cpu", str(1), "--noali", modelfile, fnaFile]
    p = Popen(cmd, stdout=open(os.devnull, "w"), stderr=PIPE)
    err = p.communicate()[1].decode().split()
    if err != []:
        if err[0] == 'Error: ':
<<<<<<< HEAD
            raise Exception(
                f"Infernal (cmscan) failed with error:  '{' '.join(err)}'. If you never used this script, you should press the .cm file using cmpress executable from Infernal. You should find the file in '{os.path.dirname(os.path.realpath(__file__))}/rRNA_DB/'.")
        raise Exception(f"An error occurred with Infernal. Error is:  '{' '.join(err)}'.")
    # never managed to test what happens if the .cm files are compressed with a 'bad' version of infernal, so if that happens you are on your own.
=======
            raise Exception(f"Infernal (cmscan) failed with error:  '{' '.join(err)}'. If you never used this script,"
                            f" you should press the .cm file using cmpress executable from Infernal. "
                            f"You should find the file in '{os.path.dirname(os.path.realpath(__file__))}/rRNA_DB/'.")
        raise Exception(f"An error occurred with Infernal. Error is:  '{' '.join(err)}'.")
    # never managed to test what happens if the .cm files are compressed with a 'bad' version of infernal,
    # so if that happens you are on your own.
>>>>>>> 20555b32

    geneObjs = defaultdict(set)
    c = 0
    for line in tmpFile:
        if not line.startswith("#"):
            c += 1
            lineData = line.split()
            strand = lineData[9]
            if strand == "-":
                start = lineData[8]
                stop = lineData[7]
            else:
                start = lineData[7]
                stop = lineData[8]
            gene = RNA(ID=locustag + "_rRNA_" + str(c).zfill(3))
            gene.fill_annotations(start=start,
                                  stop=stop,
                                  strand=strand,
                                  geneType="rRNA",
                                  product=" ".join(lineData[17:]))
            geneObjs[lineData[2]].add(gene)

    return geneObjs


<<<<<<< HEAD
def read_fasta(org, fnaFile, contig_filter = 1):
=======
def read_fasta(org, fnaFile, contig_filter=1):
>>>>>>> 20555b32
    """
        Reads a fna file (or stream, or string) and stores it in a dictionary with contigs as key and sequence as value.
    """
    try:
        contigs = {}
        contig_seq = ""
        contig = None
        for line in fnaFile:
            if line.startswith('>'):
                if len(contig_seq) >= contig_filter:
                    contigs[contig.name] = contig_seq.upper()
                contig_seq = ""
                contig = org.getOrAddContig(line.split()[0][1:])
            else:
                contig_seq += line.strip()
        # processing the last contig
        if len(contig_seq) >= contig_filter:
            contigs[contig.name] = contig_seq.upper()
    except AttributeError as e:
        raise AttributeError(
<<<<<<< HEAD
            f"{e}\nAn error was raised when reading file: '{fnaFile.name}'. One possibility for this error is that the file did not start with a '>' as it would be expected from a fna file.")
=======
            f"{e}\nAn error was raised when reading file: '{fnaFile.name}'. "
            f"One possibility for this error is that the file did not start with a '>' "
            f"as it would be expected from a fna file.")
>>>>>>> 20555b32
    return contigs


def write_tmp_fasta(contigs, tmpdir):
    """
        Writes a temporary fna formated file, and returns the file-like object.
        This is for the cases where the given file is compressed,
        then we write a temporary file for the annotation tools to read from.
        The file will be deleted when close() is called.
    """
    tmpFile = tempfile.NamedTemporaryFile(mode="w", dir=tmpdir)
    for header in contigs.keys():
        tmpFile.write(f">{header}\n")
        j = 0
        while j < len(contigs[header]):
            tmpFile.write(contigs[header][j: j + 60] + "\n")
            j += 60
    tmpFile.flush()  # force write what remains in the buffer.
    return tmpFile


def syntaxic_annotation(org, fastaFile, norna, kingdom, code, tmpdir):
    """
        Runs the different softwares for the syntaxic annotation.

        Takes in the file-like object containing the uncompressed fasta sequences to annotate
        the number of cpus that we can use.
        whether to annotate rna or not
        the locustag to give gene IDs.
    """
    # launching tools for syntaxic annotation
    genes = defaultdict(list)
    for key, items in launch_prodigal(fastaFile.name, org, code).items():
        genes[key].extend(items)
    if not norna:
        for key, items in launch_aragorn(fastaFile.name, org).items():
            genes[key].extend(items)
        for key, items in launch_infernal(fastaFile.name, org, kingdom, tmpdir).items():
            genes[key].extend(items)
    fastaFile.close()  # closing either tmp file or original fasta file.
    return genes


<<<<<<< HEAD
def overlap_filter(allGenes, contigs, overlap):
=======
def overlap_filter(allGenes, overlap):
>>>>>>> 20555b32
    """
        Removes the CDS that overlap with RNA genes.
    """
    sortedGenes = defaultdict(set)
    for key, genes in allGenes.items():
        tmpGenes = sorted(genes, key=lambda x: x.start)
        rmGenes = set()
        if overlap:
            for i, gene_i in enumerate(tmpGenes):
                if i + 1 < len(tmpGenes):
                    gene_j = tmpGenes[i + 1]
                    if gene_i.type != "CDS" and gene_j.type == "CDS" and gene_i.stop > gene_j.start:
                        rmGenes.add(gene_j)
                    elif gene_i.type == "CDS" and gene_j.type != "CDS" and gene_i.stop > gene_j.start:
                        rmGenes.add(gene_i)

        for gene in rmGenes:
            tmpGenes.remove(gene)
        CDScounter = 0
        for gene in tmpGenes:
            if gene.type == "CDS":
                gene.position = CDScounter
                CDScounter += 1
        sortedGenes[key] = tmpGenes
    return sortedGenes


def get_dna_sequence(contigSeq, gene):
    if gene.strand == "+":
        return contigSeq[gene.start - 1:gene.stop]
    elif gene.strand == "-":
        return reverse_complement(contigSeq[gene.start - 1:gene.stop])


def annotate_organism(orgName, fileName, circular_contigs, code, kingdom, norna, tmpdir, overlap, contig_filter):
    """
        Function to annotate a single organism
    """
    org = Organism(orgName)

    fastaFile = read_compressed_or_not(fileName)
    contigSequences = read_fasta(org, fastaFile, contig_filter)
    if is_compressed(fileName):
        fastaFile = write_tmp_fasta(contigSequences, tmpdir)

    genes = syntaxic_annotation(org, fastaFile, norna, kingdom, code, tmpdir)
    genes = overlap_filter(genes, overlap)

    for contigName, genes in genes.items():
        contig = org.getOrAddContig(contigName)
        if contig.name in circular_contigs:
            contig.is_circular = True
        for gene in genes:
            gene.add_dna(get_dna_sequence(contigSequences[contig.name], gene))
            gene.fill_parents(org, contig)
            if isinstance(gene, Gene):
                contig.addGene(gene)
            elif isinstance(gene, RNA):
                contig.addRNA(gene)
    return org<|MERGE_RESOLUTION|>--- conflicted
+++ resolved
@@ -107,19 +107,12 @@
     err = p.communicate()[1].decode().split()
     if err != []:
         if err[0] == 'Error: ':
-<<<<<<< HEAD
-            raise Exception(
-                f"Infernal (cmscan) failed with error:  '{' '.join(err)}'. If you never used this script, you should press the .cm file using cmpress executable from Infernal. You should find the file in '{os.path.dirname(os.path.realpath(__file__))}/rRNA_DB/'.")
-        raise Exception(f"An error occurred with Infernal. Error is:  '{' '.join(err)}'.")
-    # never managed to test what happens if the .cm files are compressed with a 'bad' version of infernal, so if that happens you are on your own.
-=======
             raise Exception(f"Infernal (cmscan) failed with error:  '{' '.join(err)}'. If you never used this script,"
                             f" you should press the .cm file using cmpress executable from Infernal. "
                             f"You should find the file in '{os.path.dirname(os.path.realpath(__file__))}/rRNA_DB/'.")
         raise Exception(f"An error occurred with Infernal. Error is:  '{' '.join(err)}'.")
     # never managed to test what happens if the .cm files are compressed with a 'bad' version of infernal,
     # so if that happens you are on your own.
->>>>>>> 20555b32
 
     geneObjs = defaultdict(set)
     c = 0
@@ -144,12 +137,7 @@
 
     return geneObjs
 
-
-<<<<<<< HEAD
-def read_fasta(org, fnaFile, contig_filter = 1):
-=======
 def read_fasta(org, fnaFile, contig_filter=1):
->>>>>>> 20555b32
     """
         Reads a fna file (or stream, or string) and stores it in a dictionary with contigs as key and sequence as value.
     """
@@ -169,14 +157,9 @@
         if len(contig_seq) >= contig_filter:
             contigs[contig.name] = contig_seq.upper()
     except AttributeError as e:
-        raise AttributeError(
-<<<<<<< HEAD
-            f"{e}\nAn error was raised when reading file: '{fnaFile.name}'. One possibility for this error is that the file did not start with a '>' as it would be expected from a fna file.")
-=======
-            f"{e}\nAn error was raised when reading file: '{fnaFile.name}'. "
-            f"One possibility for this error is that the file did not start with a '>' "
-            f"as it would be expected from a fna file.")
->>>>>>> 20555b32
+        raise AttributeError(f"{e}\nAn error was raised when reading file: '{fnaFile.name}'. "
+                             f"One possibility for this error is that the file did not start with a '>' "
+                             f"as it would be expected from a fna file.")
     return contigs
 
 
@@ -220,11 +203,7 @@
     return genes
 
 
-<<<<<<< HEAD
-def overlap_filter(allGenes, contigs, overlap):
-=======
 def overlap_filter(allGenes, overlap):
->>>>>>> 20555b32
     """
         Removes the CDS that overlap with RNA genes.
     """
