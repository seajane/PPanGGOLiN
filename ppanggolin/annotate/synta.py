--- conflicted
+++ resolved
@@ -326,18 +326,9 @@
     genes = syntaxic_annotation(org, fasta_file, tmpdir, norna, kingdom, code, procedure)
     genes = overlap_filter(genes, allow_overlap=allow_overlap)
 
-<<<<<<< HEAD
-    for contigName, genes in genes.items():
-        contig = org.get_contig(contigName)
-        contig.add_contig_length(len(contig_sequences[contig.name]))
-
-        if contig.name in circular_contigs:
-            contig.is_circular = True
-=======
     for contig_name, genes in genes.items():
         contig = org.get(contig_name)
         contig.is_circular = True if contig.name in circular_contigs else False
->>>>>>> e992a173
         for gene in genes:
             gene.add_sequence(get_dna_sequence(contig_sequences[contig.name], gene))
             gene.fill_parents(org, contig)
