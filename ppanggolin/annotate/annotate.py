--- conflicted
+++ resolved
@@ -446,13 +446,6 @@
                 contig_counter.value += 1
             organism.add(contig)
             contig.length = contig_len
-<<<<<<< HEAD
-        
-        for feature in features:
-            if feature['type'] == "source":
-                contig_to_metadata[contig] = {tag:value for tag, value in feature.items() if tag not in ['type', "location"] and isinstance(value, str)}
-                if "db_xref" in feature:
-=======
         # start of the feature object.
         dbxref = set()
         gene_name = ""
@@ -482,7 +475,6 @@
                 if obj_type in ['CDS', 'rRNA', 'tRNA']:
                     dbxref = set()
                     gene_name = ""
->>>>>>> c8899418
                     try:
                         db_xref_for_metadata = {f"db_xref_{database}":identifier for database_identifier in feature["db_xref"] for database, identifier in [database_identifier.split(':')]}
                         contig_to_metadata[contig].update(db_xref_for_metadata)
