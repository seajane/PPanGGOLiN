--- conflicted
+++ resolved
@@ -34,12 +34,8 @@
         return 'fasta'
     else:
         raise Exception(
-<<<<<<< HEAD
-            "Filetype was not gff3 (file starts with '##gff-version 3') nor gbff/gbk (file starts with 'LOCUS       '). Only those two file formats are supported (for now).")
-=======
             "Filetype was not gff3 (file starts with '##gff-version 3') nor gbff/gbk (file starts with 'LOCUS       ')."
             " Only those two file formats are supported (for now).")
->>>>>>> 20555b32
 
 
 def create_gene(org, contig, geneCounter, rnaCounter, ID, dbxref, start, stop, strand, gene_type, position=None,
@@ -56,15 +52,10 @@
                 break
     if gene_type == "CDS":
         if ID == "":
-<<<<<<< HEAD
-            ID = protein_id  # on rare occasions, there are no 'locus_tag' from downloaded .gbk file. So we use the protein_id field instead. (which is not supposed to be unique, but was when cases like this were encountered)
-=======
             ID = protein_id
             # on rare occasions, there are no 'locus_tag' from downloaded .gbk file.
             # So we use the protein_id field instead. (which is not supposed to be unique,
             # but was when cases like this were encountered)
->>>>>>> 20555b32
-
         newGene = Gene(org.name + "_CDS_" + str(geneCounter).zfill(4))
         newGene.fill_annotations(start=start,
                                  stop=stop,
@@ -102,18 +93,11 @@
         # beginning of contig
         if line.startswith('LOCUS'):
             is_circ = False
-<<<<<<< HEAD
-            if "CIRCULAR" in line.upper():  # this line contains linear/circular word telling if the dna sequence is circularized or not
-                is_circ = True
-            contigLocusID = line.split()[
-                1]  # If contigID is not specified in VERSION afterwards like with Prokka, in that case we use the one in LOCUS.
-=======
             if "CIRCULAR" in line.upper():
                 # this line contains linear/circular word telling if the dna sequence is circularized or not
                 is_circ = True
             contigLocusID = line.split()[1]
             # If contigID is not specified in VERSION afterwards like with Prokka, in that case we use the one in LOCUS.
->>>>>>> 20555b32
             setContig = False
             while not line.startswith('FEATURES'):
                 if line.startswith('VERSION'):
@@ -124,14 +108,10 @@
                         contig = org.getOrAddContig(contigID, is_circ)
                         setContig = True
                 line = lines.pop()
-<<<<<<< HEAD
-        if not setContig:  # if no contig ids were filled after VERSION, we use what was found in LOCUS for the contig ID. Should be unique in a dataset, but if there's an update the contig ID might still be the same even though it should not(?)
-=======
         if not setContig:
             # if no contig ids were filled after VERSION, we use what was found in LOCUS for the contig ID.
             # Should be unique in a dataset, but if there's an update the contig ID
             # might still be the same even though it should not(?)
->>>>>>> 20555b32
             if contigLocusID in circular_contigs:
                 is_circ = True
             contig = org.getOrAddContig(contigLocusID, is_circ)
@@ -234,14 +214,8 @@
 
 
 def read_org_gff(organism, gff_file_path, circular_contigs, getSeq, pseudo=False):
-<<<<<<< HEAD
-    (GFF_seqname, _, GFF_type, GFF_start, GFF_end, _, GFF_strand, _, GFF_attribute) = range(0,
-                                                                                            9)  # missing values : source, score, frame. They are unused.
-=======
     (GFF_seqname, _, GFF_type, GFF_start, GFF_end, _, GFF_strand, _, GFF_attribute) = range(0, 9)
-
     # missing values : source, score, frame. They are unused.
->>>>>>> 20555b32
 
     def getGffAttributes(gff_fields):
         """
@@ -273,12 +247,8 @@
         ElementID = attributes.get("ID")
         if not ElementID:
             logging.getLogger().error(
-<<<<<<< HEAD
-                "Each CDS type of the gff files must own a unique ID attribute. Not the case for file: " + gff_file_path)
-=======
                 "Each CDS type of the gff files must own a unique ID attribute. Not the case for file: " +
                 gff_file_path)
->>>>>>> 20555b32
             exit(1)
         return ElementID
 
@@ -302,11 +272,7 @@
                     fields = [el.strip() for el in line.split()]
                     contig = org.getOrAddContig(fields[1], True if fields[1] in circular_contigs else False)
                 continue
-<<<<<<< HEAD
-            elif line.startswith('#'):  ## comment lines to be ignores by parsers
-=======
             elif line.startswith('#'):  # comment lines to be ignores by parsers
->>>>>>> 20555b32
                 continue
             elif line == "":  # empty lines are not expected, but they do not carry information so we'll ignore them
                 continue
@@ -317,17 +283,11 @@
                 if gff_fields[GFF_seqname] in circular_contigs:
                     contig.is_circular = True
             elif gff_fields[GFF_type] == 'CDS' or "RNA" in gff_fields[GFF_type]:
-<<<<<<< HEAD
-                geneID = attributes.get(
-                    "PROTEIN_ID")  # if there is a 'PROTEIN_ID' attribute, it's where the ncbi stores the actual gene ids, so we use that.
-                if geneID is None:  # if its not found, we get the one under the 'ID' field which must exist (otherwise not a gff3 compliant file)
-=======
                 geneID = attributes.get("PROTEIN_ID")
                 # if there is a 'PROTEIN_ID' attribute, it's where the ncbi stores the actual gene ids, so we use that.
                 if geneID is None:
                     # if it's not found, we get the one under the 'ID' field which must exist
                     # (otherwise not a gff3 compliant file)
->>>>>>> 20555b32
                     geneID = getIDAttribute(attributes)
                 try:
                     name = attributes.pop('NAME')
@@ -348,15 +308,9 @@
                 except KeyError:
                     genetic_code = "11"
                 if contig is None or contig.name != gff_fields[GFF_seqname]:
-<<<<<<< HEAD
-                    contig = org.getOrAddContig(gff_fields[GFF_seqname], True if gff_fields[
-                                                                                     GFF_seqname] in circular_contigs else False)  # get the current contig
-=======
                     # get the current contig
                     contig = org.getOrAddContig(gff_fields[GFF_seqname],
                                                 True if gff_fields[GFF_seqname] in circular_contigs else False)
-
->>>>>>> 20555b32
                 if gff_fields[GFF_type] == "CDS" and (not pseudogene or (pseudogene and pseudo)):
                     gene = Gene(org.name + "_CDS_" + str(geneCounter).zfill(4))
 
@@ -385,12 +339,7 @@
                     rna.fill_parents(org, contig)
                     contig.addRNA(rna)
                     rnaCounter += 1
-<<<<<<< HEAD
-    ### GET THE FASTA SEQUENCES OF THE GENES
-=======
-
     # GET THE FASTA SEQUENCES OF THE GENES
->>>>>>> 20555b32
     if hasFasta and fastaString != "":
         contigSequences = read_fasta(org, fastaString.split('\n'))
         for contig in org.contigs:
@@ -420,15 +369,6 @@
     else:
         raise Exception(
             "Wrong file type provided. This looks like a fasta file. You may be able to use --fasta instead.")
-<<<<<<< HEAD
-
-
-def readAnnotations(pangenome, organisms_file, cpu, getSeq=True, pseudo=False, disable_bar=False):
-    logging.getLogger().info("Reading " + organisms_file + " the list of organism files ...")
-
-    pangenome.status[
-        "geneSequences"] = "Computed"  # we assume there are gene sequences in the annotation files, unless a gff file without fasta is met (which is the only case where sequences can be asbent)
-=======
 
 
 def readAnnotations(pangenome, organisms_file, cpu, getSeq=True, pseudo=False, disable_bar=False):
@@ -437,7 +377,6 @@
     pangenome.status["geneSequences"] = "Computed"
     # we assume there are gene sequences in the annotation files,
     # unless a gff file without fasta is met (which is the only case where sequences can be absent)
->>>>>>> 20555b32
     args = []
     for line in read_compressed_or_not(organisms_file):
         elements = [el.strip() for el in line.split("\t")]
@@ -469,25 +408,15 @@
         try:
             org = pangenome.getOrganism(elements[0])
         except KeyError:
-<<<<<<< HEAD
-            raise KeyError(
-                f"One of the genome in your '{fasta_file}' was not found in the pangenome. This might mean that the genome names between your annotation file and your fasta file are different.")
-=======
             raise KeyError(f"One of the genome in your '{fasta_file}' was not found in the pangenome."
                            f" This might mean that the genome names between your annotation file and "
                            f"your fasta file are different.")
->>>>>>> 20555b32
         with read_compressed_or_not(elements[1]) as currFastaFile:
             fastaDict[org] = read_fasta(org, currFastaFile)
     if not set(pangenome.organisms) <= set(fastaDict.keys()):
         missing = len(pangenome.organisms) - len(set(pangenome.organisms) & set(fastaDict.keys()))
-<<<<<<< HEAD
-        raise Exception(
-            f"Not all of your pangenome's organisms are present within the provided fasta file. {missing} are missing (out of {len(pangenome.organisms)}).")
-=======
         raise Exception(f"Not all of your pangenome's organisms are present within the provided fasta file. "
                         f"{missing} are missing (out of {len(pangenome.organisms)}).")
->>>>>>> 20555b32
 
     for org in pangenome.organisms:
         try:
@@ -497,15 +426,10 @@
                 for rna in contig.RNAs:
                     rna.add_dna(get_dna_sequence(fastaDict[org][contig.name], gene))
         except KeyError:
-<<<<<<< HEAD
-            msg = f"Fasta file for organism {org.name} did not have the contig {contig.name} that was read from the annotation file. "
-            msg += f"The provided contigs in the fasta were : {', '.join([contig for contig in fastaDict[org].keys()])}."
-=======
             msg = f"Fasta file for organism {org.name} did not have the contig {contig.name} " \
                   f"that was read from the annotation file. "
             msg += f"The provided contigs in the fasta were : " \
                    f"{', '.join([contig for contig in fastaDict[org].keys()])}."
->>>>>>> 20555b32
             raise KeyError(msg)
     pangenome.status["geneSequences"] = "Computed"
 
@@ -563,17 +487,10 @@
             if args.fasta:
                 getGeneSequencesFromFastas(pangenome, args.fasta)
             else:
-<<<<<<< HEAD
-                logging.getLogger().warning(
-                    "You provided gff files without sequences, and you did not provide fasta sequences. Thus it was not possible to get the gene sequences.")
-                logging.getLogger().warning(
-                    "You will be able to proceed with your analysis ONLY if you provide the clustering results in the next step.")
-=======
                 logging.getLogger().warning("You provided gff files without sequences, and you did not provide "
                                             "fasta sequences. Thus it was not possible to get the gene sequences.")
                 logging.getLogger().warning("You will be able to proceed with your analysis ONLY if you provide "
                                             "the clustering results in the next step.")
->>>>>>> 20555b32
 
     writePangenome(pangenome, filename, args.force, disable_bar=args.disable_prog_bar)
 
@@ -584,18 +501,12 @@
     required = parser.add_argument_group(title="Required arguments",
                                          description="One of the following arguments is required :")
     required.add_argument('--fasta', required=False, type=str,
-<<<<<<< HEAD
-                          help="A tab-separated file listing the organism names, and the fasta filepath of its genomic sequence(s) (the fastas can be compressed with gzip). One line per organism.")
-    required.add_argument('--anno', required=False, type=str,
-                          help="A tab-separated file listing the organism names, and the gff/gbff filepath of its annotations (the files can be compressed with gzip). One line per organism. If this is provided, those annotations will be used.")
-=======
                           help="A tab-separated file listing the organism names, and the fasta filepath of its genomic "
                                "sequence(s) (the fastas can be compressed with gzip). One line per organism.")
     required.add_argument('--anno', required=False, type=str,
                           help="A tab-separated file listing the organism names, and the gff/gbff filepath of its "
                                "annotations (the files can be compressed with gzip). One line per organism. "
                                "If this is provided, those annotations will be used.")
->>>>>>> 20555b32
 
     optional = parser.add_argument_group(title="Optional arguments")
     optional.add_argument('-o', '--output', required=False, type=str,
@@ -608,22 +519,14 @@
                           help="Use to avoid annotating RNA features.")
     optional.add_argument("--kingdom", required=False, type=str.lower, default="bacteria",
                           choices=["bacteria", "archaea"],
-<<<<<<< HEAD
-                          help="Kingdom to which the prokaryota belongs to, to know which models to use for rRNA annotation.")
-=======
                           help="Kingdom to which the prokaryota belongs to, "
                                "to know which models to use for rRNA annotation.")
->>>>>>> 20555b32
     optional.add_argument("--translation_table", required=False, default="11",
                           help="Translation table (genetic code) to use.")
     optional.add_argument("--basename", required=False, default="pangenome", help="basename for the output file")
     optional.add_argument("--use_pseudo", required=False, action="store_true",
-<<<<<<< HEAD
-                          help="In the context of provided annotation, use this option to read pseudogenes. (Default behavior is to ignore them)")
-=======
                           help="In the context of provided annotation, use this option to read pseudogenes. "
                                "(Default behavior is to ignore them)")
->>>>>>> 20555b32
     optional.add_argument("--contig_filter", required=False, default=1, type=min_one, help=argparse.SUPPRESS)
 
     return parser