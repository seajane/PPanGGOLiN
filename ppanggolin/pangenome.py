#!/usr/bin/env python3
# coding: utf8

# default libraries
from collections.abc import Iterable
from statistics import mean, stdev

# local libraries
from ppanggolin.genome import Organism
from ppanggolin.region import Region
from ppanggolin.geneFamily import GeneFamily
from ppanggolin.edge import Edge


class Pangenome:
    """
    This is a class representing your pangenome. It is used as a basic unit for all of the analysis to access to the
    different elements of your pangenome, such as organisms, contigs, genes or gene families. It has setter and getter
    methods for most elements in your pangenome and you can use those to add new elements to it,
    or get objects that have a specific identifier to manipulate them directly.
    """

    def __init__(self):
        """Constructor method.
        """
        self.file = None

        # basic parameters
        self._famGetter = {}
        self.max_fam_id = 0
        self._orgGetter = {}
        self._edgeGetter = {}
        self._regionGetter = {}
        self.spots = set()
        self.modules = set()

        self._orgIndex = None

        self.status = {
            'genomesAnnotated': "No",
            'geneSequences': "No",
            'genesClustered': "No",
            'defragmented': "No",
            'geneFamilySequences': "No",
            'neighborsGraph': "No",
            'partitionned': "No",
            'predictedRGP': "No",
            'spots': "No",
            'modules': 'No'
        }
        self.parameters = {}

    def addFile(self, pangenomeFile):
        """Links an HDF5 file to the pangenome. If needed elements will be loaded from this file,
        and anything that is computed will be saved to this file when
        :func:`ppanggolin.formats.writeBinaries.writePangenome` is called.

        :param pangenomeFile: A string representing the filepath to the hdf5 pangenome file to be either used or created
        :type pangenomeFile: str
        """
        from ppanggolin.formats import \
            getStatus  # importing on call instead of importing on top to avoid cross-reference problems.
        getStatus(self, pangenomeFile)
        self.file = pangenomeFile

    """ Gene Methods"""
    @property
    def genes(self):
        """Creates the geneGetter if it does not exist, and returns all the genes of all organisms in the pangenome.
        
        :return: list of :class:`ppanggolin.genome.Gene`
        :rtype: list
        """
        try:
            return list(self._geneGetter.values())
        except AttributeError:  # in that case the gene getter has not been computed
            self._mkgeneGetter()  # make it
            return self.genes  # return what was expected

    def _yield_genes(self):
        """
        Use a generator to get all the genes of a pangenome

        :return: an iterator of :class:`ppanggolin.genome.Gene`
        :rtype: Iterator[:class:`ppanggolin.genome.Gene`]
        """
        if self.number_of_organisms() > 0:  # if we have organisms, they're supposed to have genes
            for org in self.organisms:
                for contig in org.contigs:
                    for gene in contig.genes:
                        yield gene
        elif self.number_of_geneFamilies() > 0:
            # we might have no organism loaded, in that case there are gene families.
            for geneFam in self.geneFamilies:
                for gene in geneFam.genes:
                    yield gene

    def _mkgeneGetter(self):
        """
            Builds the :attr:`ppanggolin.pangenome.Pangenome._geneGetter` of the pangenome

            Since the genes are never explicitly 'added' to a pangenome (but rather to a gene family, or a contig),
            the pangenome cannot directly extract a gene from a geneID since it does not 'know' them.
            if at some point we want to extract genes from a pangenome we'll create a geneGetter.
            The assumption behind this is that the pangenome has been filled and no more gene will be added.
        """
        self._geneGetter = {}
        for gene in self._yield_genes():
            self._geneGetter[gene.ID] = gene

    def getGene(self, geneID):
        """returns the gene that has the given `geneID`

        :param geneID: The gene ID to look for
        :type geneID: any
        :return: returns the gene that has the ID `geneID`
        :rtype: :class:`ppanggolin.genome.Gene`
        :raises KeyError: If the `geneID` is not in the pangenome
        """
        try:
            return self._geneGetter[geneID]
        except AttributeError:
            # in that case, either the gene getter has not been computed, or the geneID is not in the pangenome.
            self._mkgeneGetter()  # make it
            return self.getGene(
                geneID)  # return what was expected. If the geneID does not exist it will raise an error.
        except KeyError:
            raise KeyError(f"{geneID} does not exist in the pangenome.")

    """Gene families methods"""
    @property
    def geneFamilies(self):
        """returns all the gene families in the pangenome
        
        :return: list of :class:`ppanggolin.geneFamily.GeneFamily`
        :rtype: list
        """
        return list(self._famGetter.values())

    def _createGeneFamily(self, name):
        """Creates a gene family object with the given `name`

        :param name: the name to give to the gene family. Must not exist already.
        :type name: any
        :return: the created GeneFamily object
        :rtype: :class:`ppanggolin.geneFamily.GeneFamily`
        """
        newFam = GeneFamily(ID=self.max_fam_id, name=name)
        self.max_fam_id += 1
        self._famGetter[newFam.name] = newFam
        return newFam

    def number_of_geneFamilies(self):
        """Returns the number of gene families present in the pangenome

        :return: the number of gene families
        :rtype: int
        """
        return len(self._famGetter)

    def getGeneFamily(self, name):
        """returns the gene family that has the given `name`

        :param name: The gene family name to look for
        :type name: any
        :return: returns the gene family that has the name `name`
        :rtype: :class:`ppanggolin.geneFamily.GeneFamily`
        """
        return self._famGetter[name]

    def addGeneFamily(self, name):
        """
            Get the :class:`ppanggolin.geneFamily.GeneFamily` object that has the given `name`. If it does not exist,
            creates it.
            returns the geneFamily object.

            :param name: The gene family name to get if it exists, and create otherwise.
            :type name: str
        """
        fam = self._famGetter.get(name)
        if fam is None:
            fam = self._createGeneFamily(name)
        return fam

    """Graph methods"""
    @property
    def edges(self):
        """returns all the edges in the pangenome graph
        
        :return: list of :class:`ppanggolin.pangenome.Edge`
        :rtype: list
        """
        return list(self._edgeGetter.values())

    def addEdge(self, gene1, gene2):
        """
        Adds an edge between the two gene families that the two given genes belong to. Genes object are expected,
        and they are also expected to have a family assigned

        :param gene1: The first gene
        :type gene1: :class:`ppanggolin.genome.Gene`
        :param gene2: The second gene
        :type gene2: :class:`ppanggolin.genome.Gene`
        :return: the created Edge
        :rtype: :class:`ppanggolin.pangenome.Edge`
        """
        key = frozenset([gene1.family, gene2.family])
        edge = self._edgeGetter.get(key)
        if edge is None:
            edge = Edge(gene1, gene2)
            self._edgeGetter[key] = edge
        else:
            edge.addGenes(gene1, gene2)
        return edge

    """Organism methods"""
    @property
    def organisms(self):
        """returns all the organisms in the pangenome
        
        :return: list of :class:`ppanggolin.genome.Organism`
        :rtype: list
        """
        return list(self._orgGetter.values())

    def number_of_organisms(self):
        """Returns the number of organisms present in the pangenome
        
        :return: the number of organism
        :rtype: int
        """
        return len(self._orgGetter)

    def getOrganism(self, orgName):
        """
        Get an organism that is expected to be in the pangenome using its name, which is supposedly unique.
        Raises an error if the organism does not exist.

        :param orgName: Name of the :class:`ppanggolin.genome.Organism` to get
        :type orgName: str
        :return: The related Organism object
        :rtype: :class:`ppanggolin.genome.Organism`
        :raises KeyError: If the provided name is not in the pangenome
        """
        try:
            return self._orgGetter[orgName]
        except KeyError:
            raise KeyError(f"{orgName} does not seem to be in your pangenome")

    def addOrganism(self, newOrg):
        """
        adds an organism that did not exist previously in the pangenome if an :class:`ppanggolin.genome.Organism`
        object is provided. If an organism with the same name exists it will raise an error.
        If a :class:`str` object is provided, will return the corresponding organism that has this name
        OR create a new one if it does not exist.

        :param newOrg: Organism to add to the pangenome
        :type newOrg: :class:`ppanggolin.genome.Organism` or str
        :return: The created organism
        :rtype: :class:`ppanggolin.genome.Organism`
        :raises TypeError: if the provided `newOrg` is neither a str nor a :class:`ppanggolin.genome.Organism`
        """
        if isinstance(newOrg, Organism):
            oldLen = len(self._orgGetter)
            self._orgGetter[newOrg.name] = newOrg
            if len(self._orgGetter) == oldLen:
                raise KeyError(
                    f"Redondant organism name was found ({newOrg.name}). All of your organisms must have unique names.")
        elif isinstance(newOrg, str):
            org = self._orgGetter.get(newOrg)
            if org is None:
                org = Organism(newOrg)
                self._orgGetter[org.name] = org
            newOrg = org
        else:
            raise TypeError("Provide an Organism object or a str that will serve as organism name")
        return newOrg

    def getIndex(self):  # will not make a new index if it exists already
        """Creates an index for Organisms (each organism is assigned an Integer).
<<<<<<< HEAD

        :return: A dictionnary with :class:`ppanggolin.genome.Organism` as key and `int` as value.
=======
        
        :return: A dictionary with :class:`ppanggolin.genome.Organism` as key and `int` as value.
>>>>>>> 9712bcfb
        :rtype: dict[:class:`ppanggolin.genome.Organism`, int]
        """
        if not hasattr(self, "_orgIndex"):  # then the index does not exist yet
            self._orgIndex = {}
            for index, org in enumerate(self.organisms):
                self._orgIndex[org] = index
        return self._orgIndex

    def computeFamilyBitarrays(self):
        """Based on the index generated by :meth:`ppanggolin.pangenome.Pangenome.getIndex`, generated a bitarray
        for each gene family.
        If the family j is present in the organism with the index i, the bit at position i will be 1. If it is not,
        the bit will be 0.
        The bitarrays are gmpy2.xmpz object.

        :return: A dictionnary with :class:`ppanggolin.genome.Organism` as key and `int` as value.
        :rtype: dict[:class:`ppanggolin.genome.Organism`, int]
        """
        if not hasattr(self,
                       "_orgIndex"):  # then the bitarrays don't exist yet, since the org index does not exist either.
            self.getIndex()
            for fam in self.geneFamilies:
                fam.mkBitarray(self._orgIndex)
        # case where there is an index but the bitarrays have not been computed???
        return self._orgIndex

<<<<<<< HEAD
    """RGP methods"""
    @property
    def regions(self):
        """returns all the regions (RGP) in the pangenome

        :return: list of :class:`ppanggolin.region.Region`
        :rtype: list
        """
        return list(self._regionGetter.values())

    def getOrAddRegion(self, regionName):
        """Returns a region with the given `regionName`. Creates it if it does not exist.

        :param regionName: The name of the region to return
        :type regionName: str
        :return: The region
        :rtype: :class:`ppanggolin.region.Region`
        """
        try:
            return self._regionGetter[regionName]
        except KeyError:  # then the region is not stored in this pangenome.
            newRegion = Region(regionName)
            self._regionGetter[regionName] = newRegion
            return newRegion
=======
    def get_fam_index(self):  # will not make a new index if it exists already
        """Creates an index for gene families (each family is assigned an Integer).

        :return: A dictionary with :class:`ppanggolin.genome.Organism` as key and `int` as value.
        :rtype: dict[:class:`ppanggolin.genome.Organism`, int]
        """
        if not hasattr(self, "_fam_index"):  # then the index does not exist yet
            self._fam_index = {}
            for index, fam in enumerate(self.geneFamilies):
                self._fam_index[fam] = index
        return self._fam_index

    def compute_org_bitarrays(self, part='all'):
        """Based on the index generated by :meth:`ppanggolin.pangenome.Pangenome.get_fam_index`, generated a bitarray
        for each gene family.
        If the family j is present in the organism with the index i, the bit at position i will be 1. If it is not,
        the bit will be 0.
        The bitarrays are gmpy2.xmpz object.

        :return: A dictionary with :class:`ppanggolin.genome.Organism` as key and `int` as value.
        :rtype: dict[:class:`ppanggolin.genome.Organism`, int]
        """
        if not hasattr(self, "_fam_index"):
            # then the bitarrays don't exist yet, since the org index does not exist either.
            self.get_fam_index()
        for org in self.organisms:
            org.mk_bitarray(index=self._fam_index, partition=part)
        # case where there is an index but the bitarrays have not been computed???
        return self._fam_index
>>>>>>> 9712bcfb

    def get_multigenics(self, dup_margin, persistent=True):
        """
        Returns the multigenic persistent families of the pangenome graph. A family will be considered multigenic
        if it is duplicated in more than `dup_margin` of the genomes where it is present.

        :param dup_margin: the ratio of presence in multicopy above which a gene family is considered multigenic
        :type dup_margin: float
        :param persistent: if we consider only the persistent genes
        :type persistent: bool
        :return: a `set` of gene families considered multigenic
        :rtype: set[:class:`ppanggolin.geneFamily.GeneFamily`]
        """
        multigenics = set()
        for fam in self.geneFamilies:
            if fam.namedPartition == "persistent" or not persistent:
                dup = len([genes for org, genes in fam.getOrgDict().items() if
                           len([gene for gene in genes if not gene.is_fragment]) > 1])
                if (dup / len(fam.organisms)) >= dup_margin:  # tot / nborgs >= 1.05
                    multigenics.add(fam)
        # logging.getLogger().info(f"{len(multigenics)} gene families are defined as being multigenic.
        # (duplicated in more than {dup_margin} of the genomes)")
        return multigenics

    def addRegions(self, regionGroup):
        """Takes an Iterable or a Region object and adds it to the pangenome

        :param regionGroup: a region or an Iterable of regions to add to the pangenome
        :type regionGroup: :class:`ppanggolin.region.Region` or Iterable[:class:`ppanggolin.region.Region`]
        :raises TypeError: if regionGroup is neither a Region nor a Iterable[:class:`ppanggolin.region.Region`]
        """
        oldLen = len(self._regionGetter)
        if isinstance(regionGroup, Iterable):
            for region in regionGroup:
                self._regionGetter[region.name] = region
            if len(self._regionGetter) != len(regionGroup) + oldLen:
                raise Exception("Two regions had an identical name, which was unexpected.")
        elif isinstance(regionGroup, Region):
            self._regionGetter[regionGroup.name] = regionGroup
        else:
            raise TypeError(f"An iterable or a 'Region' type object were expected, "
                            f"but you provided a {type(regionGroup)} type object")

    """Spot methods"""
    def addSpots(self, spots):
        """Adds the given iterable of spots to the pangenome.

        :param spots: An iterable of :class:`ppanggolin.region.Spot`.
        :type spots: Iterable[:class:`ppanggolin.region.Spot`]
        """
        self.spots |= set(spots)

    """Modules methods"""
    def addModules(self, modules):
        """Adds the given iterable of modules to the pangenome

        :param modules: an iterable of :class:`ppanggolin.module.Module`
        :type modules: Iterable[:class:`ppanggolin.module.Module`]
        """
        self.modules |= set(modules)

<|MERGE_RESOLUTION|>--- conflicted
+++ resolved
@@ -3,7 +3,6 @@
 
 # default libraries
 from collections.abc import Iterable
-from statistics import mean, stdev
 
 # local libraries
 from ppanggolin.genome import Organism
@@ -278,13 +277,8 @@
 
     def getIndex(self):  # will not make a new index if it exists already
         """Creates an index for Organisms (each organism is assigned an Integer).
-<<<<<<< HEAD
-
-        :return: A dictionnary with :class:`ppanggolin.genome.Organism` as key and `int` as value.
-=======
-        
+
         :return: A dictionary with :class:`ppanggolin.genome.Organism` as key and `int` as value.
->>>>>>> 9712bcfb
         :rtype: dict[:class:`ppanggolin.genome.Organism`, int]
         """
         if not hasattr(self, "_orgIndex"):  # then the index does not exist yet
@@ -311,32 +305,6 @@
         # case where there is an index but the bitarrays have not been computed???
         return self._orgIndex
 
-<<<<<<< HEAD
-    """RGP methods"""
-    @property
-    def regions(self):
-        """returns all the regions (RGP) in the pangenome
-
-        :return: list of :class:`ppanggolin.region.Region`
-        :rtype: list
-        """
-        return list(self._regionGetter.values())
-
-    def getOrAddRegion(self, regionName):
-        """Returns a region with the given `regionName`. Creates it if it does not exist.
-
-        :param regionName: The name of the region to return
-        :type regionName: str
-        :return: The region
-        :rtype: :class:`ppanggolin.region.Region`
-        """
-        try:
-            return self._regionGetter[regionName]
-        except KeyError:  # then the region is not stored in this pangenome.
-            newRegion = Region(regionName)
-            self._regionGetter[regionName] = newRegion
-            return newRegion
-=======
     def get_fam_index(self):  # will not make a new index if it exists already
         """Creates an index for gene families (each family is assigned an Integer).
 
@@ -366,7 +334,31 @@
             org.mk_bitarray(index=self._fam_index, partition=part)
         # case where there is an index but the bitarrays have not been computed???
         return self._fam_index
->>>>>>> 9712bcfb
+
+    """RGP methods"""
+    @property
+    def regions(self):
+        """returns all the regions (RGP) in the pangenome
+
+        :return: list of :class:`ppanggolin.region.Region`
+        :rtype: list
+        """
+        return list(self._regionGetter.values())
+
+    def getOrAddRegion(self, regionName):
+        """Returns a region with the given `regionName`. Creates it if it does not exist.
+
+        :param regionName: The name of the region to return
+        :type regionName: str
+        :return: The region
+        :rtype: :class:`ppanggolin.region.Region`
+        """
+        try:
+            return self._regionGetter[regionName]
+        except KeyError:  # then the region is not stored in this pangenome.
+            newRegion = Region(regionName)
+            self._regionGetter[regionName] = newRegion
+            return newRegion
 
     def get_multigenics(self, dup_margin, persistent=True):
         """
@@ -426,5 +418,4 @@
         :param modules: an iterable of :class:`ppanggolin.module.Module`
         :type modules: Iterable[:class:`ppanggolin.module.Module`]
         """
-        self.modules |= set(modules)
-
+        self.modules |= set(modules)