--- conflicted
+++ resolved
@@ -144,17 +144,10 @@
                 else:
                     all_parameters["shell_" + str(k)] = (mu_k, epsilon_k, proportion)
 
-<<<<<<< HEAD
             parti = {0: "P", kval - 1: "C"}
 
             for i in range(1, kval - 1):
                 parti[i] = "S" + str(i)
-=======
-            partitions = {0: "P", kval - 1: "C"}
-
-            for i in range(1, kval - 1):
-                partitions[i] = "S" + str(i)
->>>>>>> 56818cc0
             entropy = 0
 
             for i, line in enumerate(partitions_nem_file):
@@ -167,11 +160,7 @@
                     if len(positions_max_prob) > 1 or max_prob < 0.5:
                         partitions_list[i] = "S_"  # SHELL in case of doubt gene families is attributed to shell
                     else:
-<<<<<<< HEAD
                         partitions_list[i] = parti[positions_max_prob.pop()]
-=======
-                        partitions_list[i] = partitions[positions_max_prob.pop()]
->>>>>>> 56818cc0
     except IOError:
         logging.getLogger().debug("partitioning did not work (the number of organisms used is probably too low), "
                                   "see logs here to obtain more details " + nem_dir_path + "/nem_file_" +
@@ -205,12 +194,9 @@
 def partition_nem(index, tmpdir, beta, sm_degree, free_dispersion, kval, seed, init, keep_tmp_files):
     currtmpdir = tmpdir + "/" + str(index)  # unique directory name
     samp = samples[index]  # org_samples accessible because it is a global variable.
-<<<<<<< HEAD
+
     edges_weight, nb_fam = write_nem_input_files(tmpdir=currtmpdir, organisms=samp, sm_degree=sm_degree)
-=======
-    edges_weight, nb_fam = write_nem_input_files(pangenome=pan, tmpdir=currtmpdir, organisms=samp,
-                                                 sm_degree=sm_degree)
->>>>>>> 56818cc0
+
     return run_partitioning(currtmpdir, len(samp), beta * (nb_fam / edges_weight), free_dispersion, kval=kval,
                             seed=seed, init=init, keep_files=keep_tmp_files)
 
@@ -220,13 +206,8 @@
     return partition_nem(*pack)
 
 
-<<<<<<< HEAD
 def write_nem_input_files(tmpdir, organisms, sm_degree):
     mk_outdir(tmpdir, force=False)
-=======
-def write_nem_input_files(pangenome, tmpdir, organisms, sm_degree):
-    mkOutdir(tmpdir, force=False)
->>>>>>> 56818cc0
     total_edges_weight = 0
 
     with open(tmpdir + "/column_org_file", "w") as org_file:
@@ -246,11 +227,8 @@
         for index, org in enumerate(organisms):
             default_dat.append('0')
             index_org[org] = index
-<<<<<<< HEAD
+
         for fam in pan.gene_families:
-=======
-        for fam in pangenome.geneFamilies:
->>>>>>> 56818cc0
             # could use bitarrays if this part is limiting?
             if not organisms.isdisjoint(fam.organisms):
                 curr_dat = list(default_dat)
@@ -287,21 +265,11 @@
     return total_edges_weight / 2, len(index_fam)
 
 
-<<<<<<< HEAD
 def evaluate_nb_partitions(organisms, sm_degree, free_dispersion, chunk_size, krange, icl_margin, draw_icl,
                            cpu, tmpdir, seed, outputdir, disable_bar=False):
     """
     Evaluate the optimal number of partition for the pangenome
 
-=======
-def evaluate_nb_partitions(pangenome, organisms, sm_degree, free_dispersion, chunk_size, krange, icl_margin, draw_icl,
-                           cpu, tmpdir,
-                           seed, outputdir, disable_bar=False):
-    """
-    Evaluate the optimal number of partition for the pangenome
-
-    :param pangenome:
->>>>>>> 56818cc0
     :param organisms:
     :param sm_degree:
     :param free_dispersion:
@@ -317,17 +285,13 @@
     :return:
     """
 
-<<<<<<< HEAD
     newtmpdir = tmpdir + "/eval_partitions"
-=======
-    new_tmpdir = tmpdir + "/eval_partitions"
->>>>>>> 56818cc0
+
     if len(organisms) > chunk_size:
         select_organisms = set(random.sample(set(organisms), chunk_size))
     else:
         select_organisms = set(organisms)
 
-<<<<<<< HEAD
     _, nb_fam = write_nem_input_files(newtmpdir, select_organisms, sm_degree)
     max_icl_k = 0
     args_partitionning = []
@@ -340,39 +304,17 @@
         bar = tqdm(range(len(args_partitionning)), unit="Number of number of partitions", disable=disable_bar)
         with get_context('fork').Pool(processes=cpu) as p:
             for result in p.imap_unordered(nem_single, args_partitionning):
-=======
-    _, nb_fam = write_nem_input_files(pangenome, new_tmpdir, select_organisms, sm_degree)
-    max_icl_k = 0
-    args_partitioning = []
-    for k in range(krange[0] - 1, krange[1] + 1):
-        args_partitioning.append((new_tmpdir, len(select_organisms), 0, free_dispersion, k, seed, "param_file", True,
-                                   10, True))  # those arguments follow the order of the arguments of run_partitioning
-    all_log_likelihood = []
-
-    if cpu > 1:
-        bar = tqdm(range(len(args_partitioning)), unit="Number of number of partitions", disable=disable_bar)
-        with get_context('fork').Pool(processes=cpu) as p:
-            for result in p.imap_unordered(nem_single, args_partitioning):
->>>>>>> 56818cc0
                 all_log_likelihood.append(result)
                 bar.update()
             p.close()
             p.join()
         bar.close()
     else:  # for the case where it is called in a daemonic subprocess with a single cpu
-<<<<<<< HEAD
         for arguments in args_partitionning:
             all_log_likelihood.append(nem_single(arguments))
 
     def calculate_bic(log_llhood, nb_parameters, nb_points):
         return log_llhood - 0.5 * (math.log(nb_points) * nb_parameters)
-=======
-        for arguments in args_partitioning:
-            all_log_likelihood.append(nem_single(arguments))
-
-    def calculate_bic(loglikelihood, n_params, n_points):
-        return loglikelihood - 0.5 * (math.log(n_points) * n_params)
->>>>>>> 56818cc0
 
     all_bics = defaultdict(float)
     all_icls = defaultdict(float)
@@ -384,23 +326,15 @@
             all_icls[k_candidate] = all_bics[k_candidate] - entropy
             all_lls[k_candidate] = log_likelihood
 
-<<<<<<< HEAD
     chosen_k = 3
     best_k = chosen_k
-=======
->>>>>>> 56818cc0
+
     if len(all_bics) > 3:
         max_icl_k = max(all_icls, key=all_icls.get)
         delta_icl = (all_icls[max_icl_k] - min(all_icls.values())) * icl_margin
         best_k = min({k for k, icl in all_icls.items() if icl >= all_icls[max_icl_k] - delta_icl and k <= max_icl_k})
-<<<<<<< HEAD
         chosen_k = best_k if best_k >= 3 else chosen_k
-=======
-        chosen_k = best_k if best_k >= 3 else 3
-    else:
-        chosen_k, best_k = (3, 3)
-
->>>>>>> 56818cc0
+
     if len(all_bics) > 0 and draw_icl:
         traces = [go.Scatter(x=[key for key in sorted(all_bics.keys())],
                              y=[all_bics[key] for key in sorted(all_bics.keys())],
@@ -412,9 +346,6 @@
                   go.Scatter(x=[key for key in sorted(all_lls.keys())],
                              y=[all_lls[key] for key in sorted(all_lls.keys())],
                              name="log likelihood",
-<<<<<<< HEAD
-                             mode="lines+markers")]
-=======
                              mode="lines+markers"), go.Scatter(x=[key for key in sorted(all_bics.keys())],
                                                                y=[all_bics[key] for key in sorted(all_bics.keys())],
                                                                name="BIC",
@@ -426,7 +357,6 @@
                                                                y=[all_lls[key] for key in sorted(all_lls.keys())],
                                                                name="log likelihood",
                                                                mode="lines+markers")]
->>>>>>> 56818cc0
         layout = go.Layout(title='ICL curve (best K is ' + str(best_k) + ', ICL_th= is ' + str(icl_margin) + ")",
                            titlefont=dict(size=20),
                            xaxis=dict(title='number of partitions'),
@@ -443,31 +373,17 @@
                                         line=dict(dict(width=1, dash='dashdot', color="black")))])
         fig = go.Figure(data=traces, layout=layout)
         out_plotly.plot(fig, filename=outputdir + "/ICL_curve_K" + str(best_k) + ".html", auto_open=False)
-<<<<<<< HEAD
-=======
-
->>>>>>> 56818cc0
     return chosen_k
 
 
 def check_pangenome_former_partition(pangenome, force):
     """ checks pangenome status and .h5 files for former partitions, delete them if allowed or raise an error """
-<<<<<<< HEAD
-    if pangenome.status["partitionned"] == "inFile" and not force:
-        raise Exception("You are trying to partition a pangenome already partitioned."
-                        " If you REALLY want to do that, "
-                        "use --force (it will erase partitions and every feature computed from them.")
-    elif pangenome.status["partitionned"] == "inFile" and force:
-        erase_pangenome(pangenome, partition=True)
-
-=======
     if pangenome.status["partitioned"] == "inFile" and not force:
         raise Exception("You are trying to partition a pangenome already partitioned."
                         " If you REALLY want to do that, "
                         "use --force (it will erase partitions and every feature computed from them.")
     elif pangenome.status["partitioned"] == "inFile" and force:
-        ErasePangenome(pangenome, partition=True)
->>>>>>> 56818cc0
+        erase_pangenome(pangenome, partition=True)
 
 
 def partition(pangenome, tmpdir, outputdir=None, force=False, beta=2.5, sm_degree=10, free_dispersion=False,
@@ -514,7 +430,6 @@
     """
     kmm = [3, 20] if krange is None else krange
     global samples
-<<<<<<< HEAD
     global pan
 
     pan = pangenome
@@ -524,24 +439,7 @@
     check_pangenome_former_partition(pangenome, force)
     check_pangenome_info(pangenome, need_annotations=True, need_families=True, need_graph=True, disable_bar=disable_bar)
     organisms = set(pangenome.organisms)
-
-    tmpdir_obj = tempfile.TemporaryDirectory(dir=tmpdir)
-    tmpdir = tmpdir_obj.name
-=======
-
-    if draw_icl:
-        if outputdir is None:
-            raise Exception("Combination of option impossible: "
-                            "You asked to draw the ICL curves but did not provide an output directory!")
-        if kval >= 2:
-            raise Exception("You are trying to draw ICL, but you give the number of partition.")
-
-    check_pangenome_former_partition(pangenome, force)
-    checkPangenomeInfo(pangenome, needAnnotations=True, needFamilies=True, needGraph=True, disable_bar=disable_bar)
-    organisms = set(pangenome.organisms)
-
     tmp_dir = tempfile.TemporaryDirectory(dir=tmpdir)
->>>>>>> 56818cc0
 
     if len(organisms) <= 10:
         logging.getLogger().warning(f"The number of selected organisms is too low ({len(organisms)} "
@@ -558,13 +456,8 @@
     if kval < 2:
         pangenome.parameters["partition"]["computed_K"] = True
         logging.getLogger().info("Estimating the optimal number of partitions...")
-<<<<<<< HEAD
         kval = evaluate_nb_partitions(organisms, sm_degree, free_dispersion, chunk_size, kmm, icl_margin,
-                                      draw_icl, cpu, tmpdir, seed, outputdir, disable_bar=disable_bar)
-=======
-        kval = evaluate_nb_partitions(pangenome, organisms, sm_degree, free_dispersion, chunk_size, kmm, icl_margin,
                                       draw_icl, cpu, tmp_dir.name, seed, outputdir, disable_bar=disable_bar)
->>>>>>> 56818cc0
         logging.getLogger().info(f"The number of partitions has been evaluated at {kval}")
 
     pangenome.parameters["partition"]["K"] = kval
@@ -619,11 +512,7 @@
             args = []
             # tmpdir, beta, sm_degree, free_dispersion, K, seed
             for i, _ in enumerate(samples[prev:], start=prev):
-<<<<<<< HEAD
-                args.append((i, tmpdir, beta, sm_degree, free_dispersion, kval, seed, init,
-=======
                 args.append((i, tmp_dir.name, beta, sm_degree, free_dispersion, kval, seed, init,
->>>>>>> 56818cc0
                              keep_tmp_files))
 
             logging.getLogger().info("Launching NEM")
@@ -648,14 +537,9 @@
         logging.getLogger().info(f"Did {len(samples)} partitioning with chunks of size {chunk_size} among "
                                  f"{len(organisms)} genomes in {round(time.time() - start_partitioning, 2)} seconds.")
     else:
-<<<<<<< HEAD
-        edges_weight, nb_fam = write_nem_input_files(tmpdir + "/" + str(cpt) + "/", organisms, sm_degree=sm_degree)
-        partitioning_results = run_partitioning(tmpdir + "/" + str(cpt) + "/", len(organisms),
-=======
-        edges_weight, nb_fam = write_nem_input_files(pangenome, tmp_dir.name + "/" + str(cpt) + "/", organisms,
+        edges_weight, nb_fam = write_nem_input_files(tmp_dir.name + "/" + str(cpt) + "/", organisms,
                                                      sm_degree=sm_degree)
         partitioning_results = run_partitioning(tmp_dir.name + "/" + str(cpt) + "/", len(organisms),
->>>>>>> 56818cc0
                                                 beta * (nb_fam / edges_weight), free_dispersion, kval=kval, seed=seed,
                                                 init=init, keep_files=keep_tmp_files)
         if partitioning_results == [{}, None, None]:
@@ -668,19 +552,11 @@
     # pangenome.savePartitionParameters(K, beta, free_dispersion, sm_degree, partitioning_results[1], chunk_size)
 
     for famName, part in partitioning_results[0].items():
-<<<<<<< HEAD
         pangenome.get_gene_family(famName).partition = part
-=======
-        pangenome.getGeneFamily(famName).partition = part
->>>>>>> 56818cc0
 
     pangenome.status["partitioned"] = "Computed"
     if not keep_tmp_files:
-<<<<<<< HEAD
-        tmpdir_obj.cleanup()
-=======
         tmp_dir.cleanup()
->>>>>>> 56818cc0
     else:
         copytree(tmp_dir.name, outputdir + "/NEM_files/")
 
@@ -689,28 +565,16 @@
     """
         main code when launch partition from the command line.
     """
-    global pan
     if args.draw_ICL or args.keep_tmp_files:
-<<<<<<< HEAD
         mk_outdir(args.output, args.force)
     global pan
     pan.add_file(args.pangenome)
     partition(pan, args.tmpdir, args.output, args.force, args.beta, args.max_degree_smoothing, args.free_dispersion,
               args.chunk_size, args.nb_of_partitions, args.krange, args.ICL_margin, args.draw_ICL, args.cpu, args.seed,
               args.keep_tmp_files, disable_bar=args.disable_prog_bar)
+    logging.getLogger().debug("Write partition in pangenome")
     write_pangenome(pan, pan.file, args.force, disable_bar=args.disable_prog_bar)
-=======
-        mkOutdir(args.output, args.force)
-    pan = Pangenome()
-    pan.addFile(args.pangenome)
-    partition(pangenome=pan, tmpdir=args.tmpdir, outputdir=args.output, force=args.force, beta=args.beta,
-              sm_degree=args.max_degree_smoothing, free_dispersion=args.free_dispersion, chunk_size=args.chunk_size,
-              kval=args.nb_of_partitions, krange=args.krange, icl_margin=args.ICL_margin, draw_icl=args.draw_ICL,
-              cpu=args.cpu, seed=args.seed, keep_tmp_files=args.keep_tmp_files, disable_bar=args.disable_prog_bar)
-    logging.getLogger().debug("Write partition in pangenome")
-    writePangenome(pan, pan.file, args.force, disable_bar=args.disable_prog_bar)
     logging.getLogger().debug("Partitioning is finished")
->>>>>>> 56818cc0
 
 
 def subparser(sub_parser):
