#!/usr/bin/env python3
# coding:utf-8

# default libraries
import json
import logging
from pathlib import Path
from tqdm import tqdm
from typing import Dict, List, Tuple
from collections import defaultdict

# installed libraries


# local libraries
from ppanggolin.genome import Organism, Gene
from ppanggolin.region import Module
from ppanggolin.utils import write_compressed_or_not


def write_legend_items(features: List[str], module_to_color: Dict[Module, str] = None):
    """
    Generates legend items based on the selected features and module-to-color mapping.

    :param features: A list of features to include in the legend.
    :param module_to_color: A dictionary mapping modules to their assigned colors.

    :return: A data structure containing legend items based on the selected features and module colors.
    """
    # use https://medialab.github.io/iwanthue/ to find nice colors 
    # that associate well with established partition colors (orange, light green, light blue)    
    main_colors = {
        "orange": "#e59c04",
        "light green": "#00d860",
        "light blue": "#79deff",
        "purple": "#a567bb",
        "dark green": "#7a9a4c",
        "dark red": "#ca5c55",
    }

    legend_data = {"items": [
        {"name": "persistent", "swatchColor": main_colors['orange'], "decoration": "arrow"},
        {"name": "shell", "swatchColor": main_colors['light green'], "decoration": "arrow"},
        {"name": "cloud", "swatchColor": main_colors['light blue'], "decoration": "arrow"},
        {"name": "RNA", "swatchColor": main_colors['purple'], "decoration": "arrow"},
    ]
    }
    if "rgp" in features or "all" in features:
        legend_data["items"].append({"name": "RGP", "swatchColor": main_colors['dark green'], "decoration": "arc"}),

    if module_to_color is not None and ("modules" in features or "all" in features):
        for mod, color in sorted(module_to_color.items(), key=lambda x: x[0].ID):
            legend_data["items"].append({"name": f"module_{mod.ID}",
                                         "decoration": "arc",
                                         "swatchColor": color,
                                         "visible": False})

    return legend_data


def write_tracks(features: List[str]):
    """
    Generates track information based on the selected features.

    :param features: A list of features to include in the ProkSee data.

    :return: A list of track configurations based on the selected features.
    """
    tracks = [
        {
            "name": "Gene",
            "separateFeaturesBy": "strand",
            "position": "outside",
            "thicknessRatio": 1,
            "dataType": "feature",
            "dataMethod": "source",
            "dataKeys": "Gene"
        }
    ]

    if "rgp" in features or "all" in features:
        tracks.append({
            "name": "RGP",
            "separateFeaturesBy": "None",
            "position": "inside",
            "thicknessRatio": 1,
            "dataType": "feature",
            "dataMethod": "source",
            "dataKeys": "RGP"
        })

    if "modules" in features or "all" in features:
        tracks.append({
            "name": "Module",
            "separateFeaturesBy": "None",
            "position": "inside",
            "thicknessRatio": 1,
            "dataType": "feature",
            "dataMethod": "source",
            "dataKeys": "Module"
        })

    return tracks


def initiate_proksee_data(features: List[str], organism: Organism, module_to_color: Dict[Module, str] = None):
    """
    Initializes ProkSee data structure with legends, tracks, and captions.

    :param features: A list of features to include in the ProkSee data.
    :param organism: The organism for which the ProkSee data is being generated.
    :param module_to_color: A dictionary mapping modules to their assigned colors.

    :return: ProkSee data structure containing legends, tracks, and captions.
    """
    proksee_legends = write_legend_items(features, module_to_color)
    proksee_tracks = write_tracks(features)

    proksee_captions = {
        "name": f"{organism.name} annotated with PPanGGOLiN",
        "position": "bottom-center",
        "font": "sans-serif,plain,18",
        "backgroundColor": "rgba(255,255,255,0.4)"
    }

    cgview_data = {
        "name": "PPanGGOLiN annotation at genome level",
        "version": "1.5.0",
        'settings': {},
        "legend": proksee_legends,
        "tracks": proksee_tracks,
        "sequence": {},
        'captions': [proksee_captions],
        "meta": organism.formatted_metadata_dict()  # metadata
    }

    return {"cgview": cgview_data}


def write_contig(organism: Organism, genome_sequences: Dict[str, str] = None, metadata_sep: str = "|") -> List[Dict]:
    """
    Writes contig data for a given organism in proksee format.

    :param organism: The organism for which contig data will be written.
    :param metadata_sep: The separator used to join multiple metadata values
    :param genome_sequences: A dictionary mapping contig names to their DNA sequences (default: None).

    :return: A list of contig data in a structured format.
    """
    contigs_data_list = []

    for contig in tqdm(organism.contigs, unit="contig", disable=True):
        contig_info = {
            "name": contig.name,
            "length": contig.length,
            "orientation": "+",
            "meta": contig.formatted_metadata_dict(metadata_sep)
        }

        if genome_sequences:
            contig_info['seq'] = genome_sequences.get(contig.name, "")

        contigs_data_list.append(contig_info)

    return contigs_data_list


def write_genes(organism: Organism, metadata_sep: str = "|", disable_bar: bool = True) -> Tuple[List[Dict], Dict[str, List[Gene]]]:
    """
    Writes gene data for a given organism, including both protein-coding genes and RNA genes.

    :param organism: The organism for which gene data will be written.
    :param metadata_sep: The separator used to join multiple metadata values
    :param disable_bar: A flag to disable the progress bar when processing genes (default: True).
    
    :return: List of gene data in a structured format and a dictionary mapping gene families to genes.
    """
    genes_data_list = []
    gf2gene = defaultdict(list)

    # Process protein-coding genes
    for gene in tqdm(organism.genes, total=organism.number_of_genes(), unit="genes", disable=disable_bar):
        gf = gene.family
        gf2gene[gf.name].append(gene)

<<<<<<< HEAD

        metadata_for_proksee = {f"gene_{k}": v for k, v in gene.formatted_metadata_dict(metadata_sep).items()}
        metadata_for_proksee.update({f"family_{k}": v for k, v in gene.family.formatted_metadata_dict(metadata_sep).items()})

        #Proksee deals well with circularity. So when a gene overlep the edge of the contig
        # Proksee display correctly the gene with the initial start (at the end of the contig) and the final stop (at the begining of the contig)

=======
        metadata_for_proksee = {f"gene_{k}": v for k, v in gene.formatted_metadata_dict(metadata_sep).items()}
        metadata_for_proksee.update({f"family_{k}": v for k, v in gene.family.formatted_metadata_dict(metadata_sep).items()})
>>>>>>> 195b9505
        genes_data_list.append({
            "name": gene.name,
            "type": "Gene",
            "contig": gene.contig.name,
            "start": gene.start,
            "stop": gene.stop,
            "strand": 1 if gene.strand == "+" else -1,
            "product": gene.product,
            "tags": [gene.family.named_partition, gene.family.name],
            "source": "Gene",
            "legend": gene.family.named_partition,
            "meta": metadata_for_proksee
        })

    # Process RNA genes

    #Proksee deals well with circularity. So when a gene overlep the edge of the contig
    # Proksee display correctly the gene with the initial start (at the end of the contig) and the final stop (at the begining of the contig)
    for gene in tqdm(organism.rna_genes, total=organism.number_of_rnas(), unit="rnas", disable=disable_bar):
        genes_data_list.append({
            "name": gene.name,
            "type": "Gene",
            "contig": gene.contig.name,
            "start": gene.start,
            "stop": gene.stop,
            "strand": 1 if gene.strand == "+" else -1,
            "product": gene.product,
            "tags": [],
            "source": "Gene",
            "legend": "RNA",
            "meta": gene.formatted_metadata_dict(metadata_sep)
        })

    return genes_data_list, gf2gene


def write_rgp(organism: Organism, metadata_sep:str = "|"):
    """
    Writes RGP (Region of Genomic Plasticity) data for a given organism in proksee format.
    :param organism: The specific organism for which RGP data will be written.
    :param metadata_sep: The separator used to join multiple metadata values

    :return: A list of RGP data in a structured format.
    """
    rgp_data_list = []

    # Iterate through each RGP in the pangenome
    for rgp in organism.regions:
        # Create an entry for the RGP in the data list
        rgp_data_list.append({
            "name": rgp.name,
            "contig": rgp.contig.name,
            "start": rgp.start,
            "stop": rgp.stop,
            "legend": "RGP",
            "source": "RGP",
            "tags": [rgp.spot.ID if rgp.spot else "No_spot"],
            "meta": rgp.formatted_metadata_dict(metadata_sep)
        })
    return rgp_data_list


def write_modules(organism: Organism, gf2genes: Dict[str, List[Gene]], metadata_sep:str = "|"):
    """
    Writes module data in proksee format for a list of modules associated with a given organism.

    :param organism: The organism to which the modules are associated.
    :param gf2genes: A dictionary that maps gene families to the genes they contain.
    :param metadata_sep: The separator used to join multiple metadata values

    :return: A list of module data in a structured format.
    """
    modules_data_list = []

    # Iterate through each module and find intersecting gene families
    for module in organism.modules:
        gf_intersection = set(organism.families) & set(module.families)

        if gf_intersection:
            # Calculate the completion percentage
            completion = round(100 * len(gf_intersection) / len(set(module.families)), 1)

            # Create module data entries for genes within intersecting gene families
            for gf in gf_intersection:
                for gene in gf2genes[gf.name]:
                    modules_data_list.append({
                        "name": f"Module_{module.ID}",
                        "presence": "Module",
                        "start": gene.start,
                        "stop": gene.stop,
                        "contig": gene.contig.name,
                        "legend": f"module_{module.ID}",
                        "source": "Module",
                        "tags": [f'{completion}% complete'],
                        "meta": module.formatted_metadata_dict(metadata_sep)
                    })

    return modules_data_list


def write_proksee_organism(organism: Organism, output_file: Path,
                           features: List[str] = None,
                           module_to_colors: Dict[Module, str] = None,
                           genome_sequences: Dict[str, str] = None,
                           metadata_sep: str = "|",
                           compress: bool = False):
    """
    Writes ProkSee data for a given organism, including contig information, genes colored by partition,
    RGPs, and modules. The resulting data is saved as a JSON file in the specified output file.

    :param organism: The organism for which ProkSee data will be written.
    :param output_file: The output file where ProkSee data will be written.
    :param features: A list of features to include in the ProkSee data, e.g., ["rgp", "modules", "all"].
    :param module_to_colors: A dictionary mapping modules to their assigned colors.
    :param genome_sequences: The genome sequences for the organism.
    :param metadata_sep: The separator used to join multiple metadata values
    :param compress: Compress the output file
    """
    proksee_data = initiate_proksee_data(features, organism, module_to_colors)

    proksee_data["cgview"]["sequence"]["contigs"] = write_contig(organism, genome_sequences, metadata_sep=metadata_sep)

    genes_features, gf2genes = write_genes(organism, metadata_sep=metadata_sep)

    proksee_data["cgview"]["features"] = genes_features

    if ("rgp" in features or "all" in features) and organism.regions is not None:
        proksee_data["cgview"]["features"] += write_rgp(organism=organism, metadata_sep=metadata_sep)

    if module_to_colors is not None and ("modules" in features or "all" in features):
        proksee_data["cgview"]["features"] += write_modules(organism=organism, gf2genes=gf2genes, metadata_sep=metadata_sep)

    logging.debug(f"Write ProkSee for {organism.name}")
    with write_compressed_or_not(output_file, compress=compress) as out_json:
        json.dump(proksee_data, out_json, indent=2)<|MERGE_RESOLUTION|>--- conflicted
+++ resolved
@@ -183,18 +183,12 @@
         gf = gene.family
         gf2gene[gf.name].append(gene)
 
-<<<<<<< HEAD
-
         metadata_for_proksee = {f"gene_{k}": v for k, v in gene.formatted_metadata_dict(metadata_sep).items()}
         metadata_for_proksee.update({f"family_{k}": v for k, v in gene.family.formatted_metadata_dict(metadata_sep).items()})
 
         #Proksee deals well with circularity. So when a gene overlep the edge of the contig
         # Proksee display correctly the gene with the initial start (at the end of the contig) and the final stop (at the begining of the contig)
 
-=======
-        metadata_for_proksee = {f"gene_{k}": v for k, v in gene.formatted_metadata_dict(metadata_sep).items()}
-        metadata_for_proksee.update({f"family_{k}": v for k, v in gene.family.formatted_metadata_dict(metadata_sep).items()})
->>>>>>> 195b9505
         genes_data_list.append({
             "name": gene.name,
             "type": "Gene",
@@ -211,8 +205,6 @@
 
     # Process RNA genes
 
-    #Proksee deals well with circularity. So when a gene overlep the edge of the contig
-    # Proksee display correctly the gene with the initial start (at the end of the contig) and the final stop (at the begining of the contig)
     for gene in tqdm(organism.rna_genes, total=organism.number_of_rnas(), unit="rnas", disable=disable_bar):
         genes_data_list.append({
             "name": gene.name,
