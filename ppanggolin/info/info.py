#!/usr/bin/env python3
# coding:utf-8

# default libraries
import argparse
<<<<<<< HEAD
from pathlib import Path
=======
import logging
>>>>>>> 69b1f56d

# installed libraries
import tables

# local libraries
<<<<<<< HEAD
from ppanggolin.formats import read_info, print_pangenome_parameters, fix_partitioned


def print_info(pangenome: Path, status: bool = False, content: bool = False, parameters: bool = False):
=======
from ppanggolin.formats import read_info, read_parameters, fix_partitioned


def read_status(h5f: tables.File):
    status_group = h5f.root.status
    print("Status: ")
    print(f"    - genomes annotated : {'true' if status_group._v_attrs.genomesAnnotated else 'false'}")
    print(f"    - genes clustered : {'true' if status_group._v_attrs.genesClustered else 'false'}")
    print(f"    - genes have their sequences : {'true' if status_group._v_attrs.geneSequences else 'false'}")
    print(f"    - gene families have their sequences : "
          f"{'true' if status_group._v_attrs.geneFamilySequences else 'false'}")
    print(f"    - neighbors graph : {'true' if status_group._v_attrs.NeighborsGraph else 'false'}")
    if status_group._v_attrs.Partitioned:
        print("    - pangenome partitioned : true")
    else:
        print("    - pangenome partitioned : false")
    if hasattr(status_group._v_attrs, "predictedRGP"):
        print(f"    - RGP predicted : {'true' if status_group._v_attrs.predictedRGP else 'false'}")

    if hasattr(status_group._v_attrs, "spots"):
        print(f"    - Spots predicted : {'true' if status_group._v_attrs.spots else 'false'}")

    if hasattr(status_group._v_attrs, "modules"):
        print(f"    - Modules predicted : {'true' if status_group._v_attrs.modules else 'false'}")

    if hasattr(status_group._v_attrs, "version"):
        print(f"    - PPanGGOLiN version : {status_group._v_attrs.version}")


def read_metadata(h5f):
    status_group = h5f.root.status
    if hasattr(status_group._v_attrs, "metadata") and status_group._v_attrs.metadata:
        metastatus = status_group.metastatus
        metasources = status_group.metasources
        print("Metadata: ")
        for attr in metastatus._v_attrs._f_list():
            print(f"    - {attr} : {', '.join(metasources._v_attrs[attr])}")
    else:
        print("There is not any metadata in the pangenome")


def print_info(pangenome: str, status: bool = False, content: bool = False, parameters: bool = False,
               metadata: bool = False):
>>>>>>> 69b1f56d
    """
    Main function to return information about pangenome

    :param pangenome: Pangenome file
    :param status: Get pangenome status
    :param content: Get pangenome content
    :param parameters: Get pangenome parameters
    """
    fix_partitioned(pangenome)
<<<<<<< HEAD
    if status or content or parameters:
        with tables.open_file(pangenome, "r+") as h5f:
            if status:
                status_group = h5f.root.status
                print(f"genomes annotated : {'true' if status_group._v_attrs.genomesAnnotated else 'false'}")
                print(f"genes clustered : {'true' if status_group._v_attrs.genesClustered else 'false'}")
                print(f"genes have their sequences : {'true' if status_group._v_attrs.geneSequences else 'false'}")
                print(f"gene families have their sequences : "
                    f"{'true' if status_group._v_attrs.geneFamilySequences else 'false'}")
                print(f"neighbors graph : {'true' if status_group._v_attrs.NeighborsGraph else 'false'}")
                if status_group._v_attrs.Partitioned:
                    print("pangenome partitioned : true")
                else:
                    print("pangenome partitioned : false")
                if hasattr(status_group._v_attrs, "predictedRGP"):
                    print(f"RGP predicted : {'true' if status_group._v_attrs.predictedRGP else 'false'}")

                if hasattr(status_group._v_attrs, "spots"):
                    print(f"Spots predicted : {'true' if status_group._v_attrs.spots else 'false'}")

                if hasattr(status_group._v_attrs, "modules"):
                    print(f"Modules predicted : {'true' if status_group._v_attrs.modules else 'false'}")

                if hasattr(status_group._v_attrs, "version"):
                    print(f"PPanGGOLiN version : {status_group._v_attrs.version}")
            if content:
                read_info(h5f)
            if parameters:
                print_pangenome_parameters(h5f)
=======
    if status or content or parameters or metadata:
        h5f = tables.open_file(pangenome, "r+")
        if status:
            read_status(h5f)
            print("\n")
        if content:
            read_info(h5f)
            print("\n")
        if parameters:
            read_parameters(h5f)
            print("\n")
        if metadata:
            read_metadata(h5f)
        h5f.close()
>>>>>>> 69b1f56d
    else:
        print("Please select what information you want by using --parameters, --content or --status")


def launch(args: argparse.Namespace):
    """
    Command launcher

    :param args: All arguments provide by user
    """
    print_info(args.pangenome, args.status, args.content, args.parameters, args.metadata)


def subparser(sub_parser: argparse._SubParsersAction) -> argparse.ArgumentParser:
    """
    Subparser to launch PPanGGOLiN in Command line

    :param sub_parser : sub_parser for info command

    :return : parser arguments for info command
    """
    parser = sub_parser.add_parser("info", formatter_class=argparse.ArgumentDefaultsHelpFormatter)
    parser_info(parser)
    return parser


def parser_info(parser: argparse.ArgumentParser):
    """
    Parser for specific argument of info command

    :param parser: parser for info argument
    """
    required = parser.add_argument_group(title="Required arguments",
                                         description="The following arguments is required :")
    required.add_argument('-p', '--pangenome', required=True, type=Path, help="The pangenome .h5 file")

    options = parser.add_argument_group(title="optional arguments")
    options.add_argument("--parameters", required=False, action="store_true",
                         help="Shows the parameters used (or computed) for each step of the pangenome generation")
    options.add_argument("--content", required=False, action="store_true",
                         help="Shows detailled informations about the pangenome's content")
    options.add_argument("--status", required=False, action="store_true",
                         help="Shows informations about the statuses of the different elements of the pangenome "
                              "(what has been computed, or not)")
    options.add_argument("--metadata", required=False, action="store_true",
                         help="Shows which metadata are saved in the pangenome")


if __name__ == '__main__':
    """To test local change and allow using debugger"""
    main_parser = argparse.ArgumentParser(
        description="Depicting microbial species diversity via a Partitioned PanGenome Graph Of Linked Neighbors",
        formatter_class=argparse.RawTextHelpFormatter)

    parser_info(main_parser)
    launch(main_parser.parse_args())<|MERGE_RESOLUTION|>--- conflicted
+++ resolved
@@ -3,23 +3,13 @@
 
 # default libraries
 import argparse
-<<<<<<< HEAD
 from pathlib import Path
-=======
-import logging
->>>>>>> 69b1f56d
 
 # installed libraries
 import tables
 
 # local libraries
-<<<<<<< HEAD
-from ppanggolin.formats import read_info, print_pangenome_parameters, fix_partitioned
-
-
-def print_info(pangenome: Path, status: bool = False, content: bool = False, parameters: bool = False):
-=======
-from ppanggolin.formats import read_info, read_parameters, fix_partitioned
+from ppanggolin.formats import read_info, read_parameters,  fix_partitioned
 
 
 def read_status(h5f: tables.File):
@@ -62,7 +52,6 @@
 
 def print_info(pangenome: str, status: bool = False, content: bool = False, parameters: bool = False,
                metadata: bool = False):
->>>>>>> 69b1f56d
     """
     Main function to return information about pangenome
 
@@ -72,37 +61,6 @@
     :param parameters: Get pangenome parameters
     """
     fix_partitioned(pangenome)
-<<<<<<< HEAD
-    if status or content or parameters:
-        with tables.open_file(pangenome, "r+") as h5f:
-            if status:
-                status_group = h5f.root.status
-                print(f"genomes annotated : {'true' if status_group._v_attrs.genomesAnnotated else 'false'}")
-                print(f"genes clustered : {'true' if status_group._v_attrs.genesClustered else 'false'}")
-                print(f"genes have their sequences : {'true' if status_group._v_attrs.geneSequences else 'false'}")
-                print(f"gene families have their sequences : "
-                    f"{'true' if status_group._v_attrs.geneFamilySequences else 'false'}")
-                print(f"neighbors graph : {'true' if status_group._v_attrs.NeighborsGraph else 'false'}")
-                if status_group._v_attrs.Partitioned:
-                    print("pangenome partitioned : true")
-                else:
-                    print("pangenome partitioned : false")
-                if hasattr(status_group._v_attrs, "predictedRGP"):
-                    print(f"RGP predicted : {'true' if status_group._v_attrs.predictedRGP else 'false'}")
-
-                if hasattr(status_group._v_attrs, "spots"):
-                    print(f"Spots predicted : {'true' if status_group._v_attrs.spots else 'false'}")
-
-                if hasattr(status_group._v_attrs, "modules"):
-                    print(f"Modules predicted : {'true' if status_group._v_attrs.modules else 'false'}")
-
-                if hasattr(status_group._v_attrs, "version"):
-                    print(f"PPanGGOLiN version : {status_group._v_attrs.version}")
-            if content:
-                read_info(h5f)
-            if parameters:
-                print_pangenome_parameters(h5f)
-=======
     if status or content or parameters or metadata:
         h5f = tables.open_file(pangenome, "r+")
         if status:
@@ -117,7 +75,6 @@
         if metadata:
             read_metadata(h5f)
         h5f.close()
->>>>>>> 69b1f56d
     else:
         print("Please select what information you want by using --parameters, --content or --status")
 
