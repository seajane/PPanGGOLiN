--- conflicted
+++ resolved
@@ -518,10 +518,6 @@
         """
         if name in self._region_getter and self[name] != region:
             raise KeyError("A Region with the same name already exist in spot")
-<<<<<<< HEAD
-        if region.spot is not None and region.spot != self:
-            raise ValueError("The region is already with a different spot. A region belongs to only one spot.")
-=======
         
         if not region.projected and region.spot is not None and region.spot != self:
             # In normal cases, a region should only belong to one spot. However, an exception arises in the projection command, 
@@ -530,7 +526,6 @@
                      
             raise ValueError(f"The region '{region.name}' is already associated with spot '{region.spot.ID}' while being associated with spot '{self.ID}'. "
                                             "A region should only belong to one spot.")
->>>>>>> d11d4e54
 
         self._region_getter[name] = region
         region.spot = self
