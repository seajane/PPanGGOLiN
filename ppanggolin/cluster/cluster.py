#!/usr/bin/env python3
# coding:utf-8

# default libraries
import logging
import tempfile
import subprocess
from collections import defaultdict
import os
import argparse
from typing import io
from pathlib import Path

# installed libraries
from networkx import Graph
from tqdm import tqdm

# local libraries
from ppanggolin.pangenome import Pangenome
from ppanggolin.genome import Gene
from ppanggolin.utils import read_compressed_or_not, restricted_float
from ppanggolin.formats.writeBinaries import write_pangenome, erase_pangenome
from ppanggolin.formats.readBinaries import check_pangenome_info, get_gene_sequences_from_file
from ppanggolin.formats.writeSequences import write_gene_sequences_from_annotations


# Global functions
def check_pangenome_former_clustering(pangenome: Pangenome, force: bool = False):
    """
    Checks pangenome status and .h5 files for former clusterings, delete them if allowed or raise an error

    :param pangenome: Annotated Pangenome
    :param force: Force to write on existing pangenome information
    """
    if pangenome.status["genesClustered"] == "inFile" and not force:
        raise Exception("You are trying to cluster genes that are already clustered together. If you REALLY want to "
                        "do that, use --force (it will erase everything except annotation data in your HDF5 file!)")
    elif pangenome.status["genesClustered"] == "inFile" and force:
        erase_pangenome(pangenome, gene_families=True)


# Clustering functions
def check_pangenome_for_clustering(pangenome: Pangenome, tmp_file: io.TextIO, force: bool = False,
                                   disable_bar: bool = False):
    """
    Check the pangenome statuses and write the gene sequences in the provided tmpFile.
    (whether they are written in the .h5 file or currently in memory)

    :param pangenome: Annotated Pangenome
    :param tmp_file: Temporary file
    :param force: Force to write on existing pangenome information
    :param disable_bar: Allow to disable progress bar
    """
    check_pangenome_former_clustering(pangenome, force)
    if pangenome.status["geneSequences"] in ["Computed", "Loaded"]:
        # we append the gene ids by 'ppanggolin' to avoid crashes from mmseqs when sequence IDs are only numeric.
        write_gene_sequences_from_annotations(pangenome, tmp_file, add="ppanggolin_", disable_bar=disable_bar)
    elif pangenome.status["geneSequences"] == "inFile":
        get_gene_sequences_from_file(pangenome.file, tmp_file, add="ppanggolin_",
                                     disable_bar=disable_bar)  # write CDS sequences to the tmpFile
    else:
        tmp_file.close()  # closing the tmp file since an exception will be raised.
        raise Exception("The pangenome does not include gene sequences, thus it is impossible to cluster "
                        "the genes in gene families. Either provide clustering results (see --clusters), "
                        "or provide a way to access the gene sequence during the annotation step "
                        "(having the fasta in the gff files, or providing the fasta files through the --fasta option)")


def first_clustering(sequences: io.TextIO, tmpdir: tempfile.TemporaryDirectory, cpu: int = 1, code: int = 11,
                     coverage: float = 0.8, identity: float = 0.8, mode: int = 1) -> (str, str):
    """
    Make a first clustering of all sequences in pangenome

    :param sequences: Sequence from pangenome
    :param tmpdir: Temporary directory
    :param cpu: number of CPU cores to use
    :param code: Genetic code used
    :param coverage: minimal coverage threshold for the alignment
    :param identity: minimal identity threshold for the alignment
    :param mode: MMseqs2 clustering mode

    :return: path to representative sequence file and path to tsv clustering result
    """
    seq_nucdb = tmpdir.name + '/nucleotid_sequences_db'
    cmd = list(map(str, ["mmseqs", "createdb", sequences.name, seq_nucdb]))
    logging.debug(" ".join(cmd))
    logging.info("Creating sequence database...")
    subprocess.run(cmd, stdout=subprocess.DEVNULL, check=True)
    logging.debug("Translate sequence ...")
    seqdb = tmpdir.name + '/aa_db'
    cmd = list(map(str, ["mmseqs", "translatenucs", seq_nucdb, seqdb, "--threads", cpu, "--translation-table", code]))
    logging.debug(" ".join(cmd))
    subprocess.run(cmd, stdout=subprocess.DEVNULL, check=True)
    logging.info("Clustering sequences...")
    cludb = tmpdir.name + '/cluster_db'
    cmd = list(map(str, ["mmseqs", "cluster", seqdb, cludb, tmpdir.name, "--cluster-mode", mode, "--min-seq-id",
                         identity, "-c", coverage, "--threads", cpu, "--kmer-per-seq", 80, "--max-seqs", 300]))
    logging.debug(" ".join(cmd))
    subprocess.run(cmd, stdout=subprocess.DEVNULL, check=True)
    logging.info("Extracting cluster representatives...")
    repdb = tmpdir.name + '/representative_db'
    cmd = list(map(str, ["mmseqs", "result2repseq", seqdb, cludb, repdb]))
    logging.debug(" ".join(cmd))
    subprocess.run(cmd, stdout=subprocess.DEVNULL, check=True)
    reprfa = tmpdir.name + '/representative_sequences.fasta'
    cmd = ["mmseqs", "result2flat", seqdb, seqdb, repdb, reprfa, "--use-fasta-header"]
    logging.debug(" ".join(cmd))
    subprocess.run(cmd, stdout=subprocess.DEVNULL, check=True)
    logging.info("Writing gene to family informations")
    outtsv = tmpdir.name + '/families_tsv'
    cmd = list(map(str, ["mmseqs", "createtsv", seqdb, seqdb, cludb, outtsv, "--threads", cpu, "--full-header"]))
    logging.debug(" ".join(cmd))
    subprocess.run(cmd, stdout=subprocess.DEVNULL, check=True)
    return reprfa, outtsv


def read_faa(faa_file_name: str) -> dict:
    """
    Read a faa file to link pangenome families to sequences.

    :param faa_file_name: path to the faa file

    :return: dictionary with families ID as key and sequence as value
    """
    fam2seq = {}
    head = ""
    with open(faa_file_name, "r") as faaFile:
        for line in faaFile:
            if line.startswith('>'):
                head = line[1:].strip().replace("ppanggolin_", "")  # remove the eventual addition
            else:
                fam2seq[head] = line.strip()
    return fam2seq


def align_rep(faa_file: str, tmpdir: tempfile.TemporaryDirectory, cpu: int = 1,
              coverage: float = 0.8, identity: float = 0.8) -> str:
    """
    Align representative sequence

    :param faa_file: sequence of representative family
    :param tmpdir: Temporary directory
    :param cpu: number of CPU cores to use
    :param coverage: minimal coverage threshold for the alignment
    :param identity: minimal identity threshold for the alignment

    :return: Result of alignment
    """
    logging.debug("Create database")
    seqdb = tmpdir.name + '/rep_sequence_db'
    cmd = ["mmseqs", "createdb", faa_file, seqdb]
    logging.debug(" ".join(cmd))
    subprocess.run(cmd, stdout=subprocess.DEVNULL, check=True)
    logging.info("Aligning cluster representatives...")
    alndb = tmpdir.name + '/rep_alignment_db'
    cmd = list(map(str, ["mmseqs", "search", seqdb, seqdb, alndb, tmpdir.name, "-a", "--min-seq-id", identity,
                         "-c", coverage, "--cov-mode", 1, "--threads", cpu]))
    logging.debug(" ".join(cmd))
    subprocess.run(cmd, stdout=subprocess.DEVNULL, check=True)
    logging.info("Extracting alignments...")
    outfile = tmpdir.name + '/rep_families.tsv'
    cmd = ["mmseqs", "convertalis", seqdb, seqdb, alndb, outfile, "--format-output", "query,target,qlen,tlen,bits"]
    logging.debug(" ".join(cmd))
    subprocess.run(cmd, stdout=subprocess.DEVNULL, check=True)
    return outfile


def read_tsv(tsv_file_name: str) -> (dict, dict):
    """Reading tsv file

    :param tsv_file_name: path to the tsv

    :return: two dictionnary which link genes and families
    """
    genes2fam = {}
    fam2genes = defaultdict(set)
    with open(tsv_file_name, "r") as tsvfile:
        for line in tsvfile:
            line = line.replace('"', '').replace("ppanggolin_", "").split()
            # remove the '"' char which protects the fields, and the eventual addition
            genes2fam[line[1]] = (line[0], False)  # fam id, and it's a gene (and not a fragment)
            fam2genes[line[0]].add(line[1])
    return genes2fam, fam2genes


def refine_clustering(tsv: str, aln_file: str, fam_to_seq: dict) -> (dict, dict):
    """
    Refine clustering by removing fragment

    :param tsv: First clusterin result
    :param aln_file: Reprensentative alignment result
    :param fam_to_seq: Dictionary which link families to sequence

    :return: Two dictionary which link genes and families
    """
    simgraph = Graph()
    genes2fam, fam2genes = read_tsv(tsv)
    logging.info(f"Starting with {len(fam_to_seq)} families")
    # create the nodes
    for fam, genes in fam2genes.items():
        simgraph.add_node(fam, nbgenes=len(genes))

    # add the edges
    with open(aln_file, "r") as alnfile:
        for line in alnfile:
            line = line.replace('"', '').replace("ppanggolin_", "").split()  # remove the eventual addition

            if line[0] != line[1]:
                simgraph.add_edge(line[0], line[1], score=float(line[4]))
                simgraph.nodes[line[0]]["length"] = int(line[2])
                simgraph.nodes[line[1]]["length"] = int(line[3])

    for node, nodedata in simgraph.nodes(data=True):
        choice = (None, 0, 0, 0)
        for neighbor in simgraph.neighbors(node):
            nei = simgraph.nodes[neighbor]
            score = simgraph[neighbor][node]["score"]
            if nei["length"] > nodedata["length"] and nei["nbgenes"] >= nodedata["nbgenes"] and choice[3] < score:
                choice = (genes2fam[neighbor][0], nei["length"], nei["nbgenes"], score)
                # `genes2fam[neighbor]` instead of just neighbor in case that family has been assigned already
                # (this is for smaller fragments that are closer to other fragments than the actual gene family)

        if choice[0] is not None:
            genestochange = fam2genes[node]
            for gene in genestochange:
                genes2fam[gene] = (str(choice[0]), True)
                fam2genes[choice[0]].add(gene)
            del fam2genes[node]
    new_fam_to_seq = {}
    for fam in fam2genes:
        new_fam_to_seq[fam] = fam_to_seq[fam]
    logging.info(f"Ending with {len(new_fam_to_seq)} gene families")
    return genes2fam, new_fam_to_seq


def read_fam2seq(pangenome: Pangenome, fam_to_seq: dict):
    """
    Add gene family to pangenome and sequences to gene families

    :param pangenome: Annotated pangenome
    :param fam_to_seq: Dictionary which link families and sequences
    """
    logging.info("Adding protein sequences to the gene families")
    for family, protein in fam_to_seq.items():
        fam = pangenome.add_gene_family(family)
        fam.add_sequence(protein)


def read_gene2fam(pangenome: Pangenome, gene_to_fam: dict, disable_bar: bool = False):
    """
    Add gene to pangenome families

    :param pangenome: Annotated Pangenome
    :param gene_to_fam: Dictionary which link gene to families
    :param disable_bar: Allow to disable progress bar
    """
    logging.info(f"Adding {len(gene_to_fam)} genes to the gene families")

    link = True if pangenome.status["genomesAnnotated"] in ["Computed", "Loaded"] else False
    if link:
        if len(gene_to_fam) != len(pangenome.genes):  # then maybe there are genes with identical IDs
            raise Exception("Something unexpected happened during clustering "
                            "(have less genes clustered than genes in the pangenome). "
                            "A probable reason is that two genes in two different organisms have the same IDs; "
                            "If you are sure that all of your genes have non identical IDs, "
                            "please post an issue at https://github.com/labgem/PPanGGOLiN/")
    for gene, (family, is_frag) in tqdm(gene_to_fam.items(), unit="gene", total=len(gene_to_fam), disable=disable_bar):
        fam = pangenome.add_gene_family(family)
        if link:  # doing the linking if the annotations are loaded.
            gene_obj = pangenome.get_gene(gene)
        else:
            gene_obj = Gene(gene)
        gene_obj.is_fragment = is_frag
        fam.add_gene(gene_obj)


def clustering(pangenome: Pangenome, tmpdir: str, cpu: int = 1, defrag: bool = True, code: int = 11,
               coverage: float = 0.8, identity: float = 0.8, mode: int = 1, force: bool = False,
               disable_bar: bool = False):
    """
    Main function to cluster pangenome gene sequences into families

    :param pangenome: Annoatated Pangenome
    :param tmpdir: Path to temporary directory
    :param cpu: number of CPU cores to use
    :param defrag: Allow to remove fragment
    :param code: Genetic code used
    :param coverage: minimal coverage threshold for the alignment
    :param identity: minimal identity threshold for the alignment
    :param mode: MMseqs2 clustering mode
    :param force: force to write in the pangenome
    :param disable_bar: Allow to disable progress bar
    """

    newtmpdir = tempfile.TemporaryDirectory(dir=tmpdir)
    with open(newtmpdir.name + '/nucleotid_sequences', "w") as sequence_file:
        check_pangenome_for_clustering(pangenome, sequence_file, force, disable_bar=disable_bar)
        logging.info("Clustering all of the genes sequences...")
        rep, tsv = first_clustering(sequence_file, newtmpdir, cpu, code, coverage, identity, mode)

    fam2seq = read_faa(rep)
    if not defrag:
        logging.debug("No defragmentation")
        genes2fam, _ = read_tsv(tsv)
    else:
        logging.info("Associating fragments to their original gene family...")
        aln = align_rep(rep, newtmpdir, cpu, coverage, identity)
        genes2fam, fam2seq = refine_clustering(tsv, aln, fam2seq)
        pangenome.status["defragmented"] = "Computed"
    newtmpdir.cleanup()
    read_fam2seq(pangenome, fam2seq)
    read_gene2fam(pangenome, genes2fam, disable_bar=disable_bar)

    pangenome.status["genesClustered"] = "Computed"
    pangenome.status["geneFamilySequences"] = "Computed"

    pangenome.parameters["cluster"] = {}
    pangenome.parameters["cluster"]["coverage"] = coverage
    pangenome.parameters["cluster"]["identity"] = identity
    pangenome.parameters["cluster"]["defragmentation"] = defrag
    pangenome.parameters["cluster"]["translation_table"] = code
    pangenome.parameters["cluster"]["read_clustering_from_file"] = False


# Read clustering
def mk_local_to_gene(pangenome: Pangenome) -> dict:
    """Creates a dictionary that stores local identifiers, if all local identifiers are unique (and if they exist)

    :param pangenome: Input Pangenome

    :return: Dictionary with local identifiers
    """
    local_dict = {}
    for gene in pangenome.genes:
        old_len = len(local_dict)
        local_dict[gene.local_identifier] = gene
        if len(local_dict) == old_len:
            if pangenome.parameters["annotation"]["read_annotations_from_file"] and not \
                    pangenome.parameters["annotation"]["used_local_identifiers"]:
                raise Exception(f"'{gene.local_identifier}' was found multiple times used as an identifier. "
                                f"The identifier of the genes (locus_tag, protein_id in gbff, ID in gff) were not "
                                f"unique throughout all of the files. It is thus impossible to differentiate the genes."
                                f" To use this function while importing annotation, all identifiers MUST be unique "
                                f"throughout all of your genomes")
            return {}  # local identifiers are not unique.
    return local_dict


def infer_singletons(pangenome: Pangenome):
    """Creates a new family for each gene with no associated family

    :param pangenome: Input pangenome
    """
    singleton_counter = 0
    for gene in pangenome.genes:
        if gene.family is None:
            pangenome.add_gene_family(gene.ID).add_gene(gene)
            singleton_counter += 1
    logging.info(f"Inferred {singleton_counter} singleton families")


def read_clustering(pangenome: Pangenome, families_tsv_file: Path, infer_singleton: bool = False, force: bool = False,
                    disable_bar: bool = False):
    """
    Get the pangenome information, the gene families and the genes with an associated gene family.
    Reads a families tsv file from mmseqs2 output and adds the gene families and the genes to the pangenome.

    :param pangenome: Input Pangenome
    :param families_tsv_file: MMseqs2 clustering results
    :param infer_singleton: creates a new family for each gene with no associated family
    :param force: force to write in the pangenome
    :param disable_bar: Allow to disable progress bar
    """
    check_pangenome_former_clustering(pangenome, force)
    check_pangenome_info(pangenome, need_annotations=True, disable_bar=disable_bar)

    logging.info(f"Reading {families_tsv_file.name} the gene families file ...")
    filesize = os.stat(families_tsv_file).st_size
    families_tsv_file = read_compressed_or_not(families_tsv_file)
    frag = False  # the genome annotations are necessarily loaded.
    nb_gene_with_fam = 0
    local_dict = mk_local_to_gene(pangenome)
    bar = tqdm(total=filesize, unit="bytes", disable=disable_bar)
    line_counter = 0
    for line in families_tsv_file:
        line_counter += 1
        bar.update(len(line))
        try:
            elements = [el.strip() for el in line.split()]  # 2 or 3 fields expected
            if len(elements) <= 1:
                raise ValueError("No tabulation separator found in gene families file")
            (fam_id, gene_id, is_frag) = elements if len(elements) == 3 else elements + ["Na"]  # case of 2 fields
            try:
                gene_obj = pangenome.get_gene(gene_id)
            except KeyError:
                gene_obj = local_dict.get(gene_id)
            if gene_obj is not None:
                nb_gene_with_fam += 1
                fam = pangenome.add_gene_family(fam_id)
                gene_obj.is_fragment = True if is_frag == "F" else False  # F for Fragment
                fam.add_gene(gene_obj)
            if is_frag == "F":
                frag = True
        except Exception:
            raise Exception(f"line {line_counter} of the file '{families_tsv_file.name}' raised an error.")
    bar.close()
    families_tsv_file.close()
    if nb_gene_with_fam < len(pangenome.genes):  # not all genes have an associated cluster
        if nb_gene_with_fam == 0:
            raise Exception("No gene ID in the cluster file matched any gene ID from the annotation step."
                            " Please ensure that the annotations that you loaded previously and the clustering results "
                            "that you have used the same gene IDs. If you use .gff files it is the identifier stored in"
                            " the field 'ID'. If you use .gbff files it is the identifier stored in 'locus_tag'.")
        else:
            if infer_singleton:
                infer_singletons(pangenome)
            else:
                raise Exception(f"Some genes ({len(pangenome.genes) - nb_gene_with_fam}) did not have an associated "
                                f"cluster. Either change your cluster file so that each gene has a cluster, "
                                f"or use the --infer_singletons option to infer a cluster for each non-clustered gene.")
    pangenome.status["genesClustered"] = "Computed"
    if frag:  # if there was fragment information in the file.
        pangenome.status["defragmented"] = "Computed"
    pangenome.parameters["cluster"] = {}
    pangenome.parameters["cluster"]["read_clustering_from_file"] = True
    pangenome.parameters["cluster"]["infer_singletons"] = infer_singleton


def launch(args: argparse.Namespace):
    """
    Command launcher

    :param args: All arguments provide by user
    """
    pangenome = Pangenome()
    pangenome.add_file(args.pangenome)
    if args.clusters is None:
        if args.infer_singletons is True:
            logging.warning("--infer_singletons option is not compatible with clustering creation. "
                                        "To infer singleton you should give a clustering")
        clustering(pangenome, args.tmpdir, args.cpu, defrag=not args.no_defrag, code=args.translation_table,
                   coverage=args.coverage, identity=args.identity, mode=args.mode, force=args.force,
                   disable_bar=args.disable_prog_bar)
        logging.info("Done with the clustering")
    else:
        if None in [args.tmpdir, args.cpu, args.no_defrag, args.translation_table,
                    args.coverage, args.identity, args.mode]:
            logging.warning("You are using an option compatible only with clustering creation.")
        read_clustering(pangenome, args.clusters, args.infer_singletons, args.force, disable_bar=args.disable_prog_bar)
        logging.info("Done reading the cluster file")
    write_pangenome(pangenome, pangenome.file, args.force, disable_bar=args.disable_prog_bar)


def subparser(sub_parser: argparse._SubParsersAction) -> argparse.ArgumentParser:
    """
    Subparser to launch PPanGGOLiN in Command line

    :param sub_parser : sub_parser for align command

    :return : parser arguments for align command
    """
    parser = sub_parser.add_parser("cluster", formatter_class=argparse.ArgumentDefaultsHelpFormatter)
    parser_clust(parser)
    return parser


def parser_clust(parser: argparse.ArgumentParser):
    """
    Parser for specific argument of cluster command

    :param parser: parser for align argument
    """
    required = parser.add_argument_group(title="Required arguments",
                                         description="One of the following arguments is required :")
<<<<<<< HEAD
    required.add_argument('-p', '--pangenome', required=True, type=Path, help="The pangenome .h5 file")
=======
    required.add_argument('-p', '--pangenome', required=False, type=str, help="The pangenome .h5 file")
>>>>>>> fda79585
    clust = parser.add_argument_group(title="Clustering arguments")
    clust.add_argument("--identity", required=False, type=restricted_float, default=0.8,
                       help="Minimal identity percent for two proteins to be in the same cluster")
    clust.add_argument("--coverage", required=False, type=restricted_float, default=0.8,
                       help="Minimal coverage of the alignment for two proteins to be in the same cluster")
    clust.add_argument("--mode", required=False, default="1", choices=["0", "1", "2", "3"],
                       help="the cluster mode of MMseqs2. 0: Setcover, 1: single linkage (or connected component),"
                            " 2: CD-HIT-like, 3: CD-HIT-like (lowmem)")
    clust.add_argument('--no_defrag', required=False, default=False, action="store_true",
                       help="DO NOT Use the defragmentation strategy to link potential fragments "
                            "with their original gene family.")
    clust.add_argument("--translation_table", required=False, default="11",
                       help="Translation table (genetic code) to use.")

    clust.add_argument("-c", "--cpu", required=False, default=1, type=int, help="Number of available cpus")
    
    read = parser.add_argument_group(title="Read clustering arguments")
    read.add_argument('--clusters', required=False, type=Path,
                      help="A tab-separated list containing the result of a clustering. One line per gene. "
                           "First column is cluster ID, and second is gene ID")
    read.add_argument("--infer_singletons", required=False, action="store_true",
                      help="When reading a clustering result with --clusters, if a gene is not in the provided file"
                           " it will be placed in a cluster where the gene is the only member.")

if __name__ == '__main__':
    """To test local change and allow using debugger"""
    from ppanggolin.utils import check_log, set_verbosity_level

    main_parser = argparse.ArgumentParser(
        description="Depicting microbial species diversity via a Partitioned PanGenome Graph Of Linked Neighbors",
        formatter_class=argparse.RawTextHelpFormatter)

    parser_clust(main_parser)
    common = main_parser.add_argument_group(title="Common argument")
    common.add_argument("--verbose", required=False, type=int, default=1, choices=[0, 1, 2],
                        help="Indicate verbose level (0 for warning and errors only, 1 for info, 2 for debug)")
    common.add_argument("--tmpdir", required=False, type=str, default=tempfile.gettempdir(),
                        help="directory for storing temporary files")
    common.add_argument("--log", required=False, type=check_log, default="stdout", help="log output file")
    common.add_argument("-d", "--disable_prog_bar", required=False, action="store_true",
                        help="disables the progress bars")
    common.add_argument('-f', '--force', action="store_true",
                        help="Force writing in output directory and in pangenome output file.")
    set_verbosity_level(main_parser.parse_args())
    launch(main_parser.parse_args())<|MERGE_RESOLUTION|>--- conflicted
+++ resolved
@@ -8,7 +8,7 @@
 from collections import defaultdict
 import os
 import argparse
-from typing import io
+from typing import TextIO, Tuple, Dict, Set
 from pathlib import Path
 
 # installed libraries
@@ -40,7 +40,7 @@
 
 
 # Clustering functions
-def check_pangenome_for_clustering(pangenome: Pangenome, tmp_file: io.TextIO, force: bool = False,
+def check_pangenome_for_clustering(pangenome: Pangenome, tmp_file: TextIO, force: bool = False,
                                    disable_bar: bool = False):
     """
     Check the pangenome statuses and write the gene sequences in the provided tmpFile.
@@ -66,8 +66,8 @@
                         "(having the fasta in the gff files, or providing the fasta files through the --fasta option)")
 
 
-def first_clustering(sequences: io.TextIO, tmpdir: tempfile.TemporaryDirectory, cpu: int = 1, code: int = 11,
-                     coverage: float = 0.8, identity: float = 0.8, mode: int = 1) -> (str, str):
+def first_clustering(sequences: TextIO, tmpdir: Path, cpu: int = 1, code: int = 11, coverage: float = 0.8,
+                     identity: float = 0.8, mode: int = 1) -> Tuple[Path, Path]:
     """
     Make a first clustering of all sequences in pangenome
 
@@ -81,40 +81,40 @@
 
     :return: path to representative sequence file and path to tsv clustering result
     """
-    seq_nucdb = tmpdir.name + '/nucleotid_sequences_db'
+    seq_nucdb = tmpdir/'nucleotid_sequences_db'
     cmd = list(map(str, ["mmseqs", "createdb", sequences.name, seq_nucdb]))
     logging.debug(" ".join(cmd))
     logging.info("Creating sequence database...")
     subprocess.run(cmd, stdout=subprocess.DEVNULL, check=True)
     logging.debug("Translate sequence ...")
-    seqdb = tmpdir.name + '/aa_db'
+    seqdb = tmpdir/'aa_db'
     cmd = list(map(str, ["mmseqs", "translatenucs", seq_nucdb, seqdb, "--threads", cpu, "--translation-table", code]))
     logging.debug(" ".join(cmd))
     subprocess.run(cmd, stdout=subprocess.DEVNULL, check=True)
     logging.info("Clustering sequences...")
-    cludb = tmpdir.name + '/cluster_db'
-    cmd = list(map(str, ["mmseqs", "cluster", seqdb, cludb, tmpdir.name, "--cluster-mode", mode, "--min-seq-id",
+    cludb = tmpdir/'cluster_db'
+    cmd = list(map(str, ["mmseqs", "cluster", seqdb, cludb, tmpdir, "--cluster-mode", mode, "--min-seq-id",
                          identity, "-c", coverage, "--threads", cpu, "--kmer-per-seq", 80, "--max-seqs", 300]))
     logging.debug(" ".join(cmd))
     subprocess.run(cmd, stdout=subprocess.DEVNULL, check=True)
     logging.info("Extracting cluster representatives...")
-    repdb = tmpdir.name + '/representative_db'
+    repdb = tmpdir/'representative_db'
     cmd = list(map(str, ["mmseqs", "result2repseq", seqdb, cludb, repdb]))
     logging.debug(" ".join(cmd))
     subprocess.run(cmd, stdout=subprocess.DEVNULL, check=True)
-    reprfa = tmpdir.name + '/representative_sequences.fasta'
-    cmd = ["mmseqs", "result2flat", seqdb, seqdb, repdb, reprfa, "--use-fasta-header"]
+    reprfa = tmpdir/'representative_sequences.fasta'
+    cmd = list(map(str, ["mmseqs", "result2flat", seqdb, seqdb, repdb, reprfa, "--use-fasta-header"]))
     logging.debug(" ".join(cmd))
     subprocess.run(cmd, stdout=subprocess.DEVNULL, check=True)
     logging.info("Writing gene to family informations")
-    outtsv = tmpdir.name + '/families_tsv'
+    outtsv = tmpdir/'families_tsv'
     cmd = list(map(str, ["mmseqs", "createtsv", seqdb, seqdb, cludb, outtsv, "--threads", cpu, "--full-header"]))
     logging.debug(" ".join(cmd))
     subprocess.run(cmd, stdout=subprocess.DEVNULL, check=True)
     return reprfa, outtsv
 
 
-def read_faa(faa_file_name: str) -> dict:
+def read_faa(faa_file_name: Path) -> Dict[str, str]:
     """
     Read a faa file to link pangenome families to sequences.
 
@@ -133,8 +133,7 @@
     return fam2seq
 
 
-def align_rep(faa_file: str, tmpdir: tempfile.TemporaryDirectory, cpu: int = 1,
-              coverage: float = 0.8, identity: float = 0.8) -> str:
+def align_rep(faa_file: Path, tmpdir: Path, cpu: int = 1, coverage: float = 0.8, identity: float = 0.8) -> Path:
     """
     Align representative sequence
 
@@ -147,25 +146,26 @@
     :return: Result of alignment
     """
     logging.debug("Create database")
-    seqdb = tmpdir.name + '/rep_sequence_db'
-    cmd = ["mmseqs", "createdb", faa_file, seqdb]
+    seqdb = tmpdir/'rep_sequence_db'
+    cmd = list(map(str, ["mmseqs", "createdb", faa_file, seqdb]))
     logging.debug(" ".join(cmd))
     subprocess.run(cmd, stdout=subprocess.DEVNULL, check=True)
     logging.info("Aligning cluster representatives...")
-    alndb = tmpdir.name + '/rep_alignment_db'
-    cmd = list(map(str, ["mmseqs", "search", seqdb, seqdb, alndb, tmpdir.name, "-a", "--min-seq-id", identity,
+    alndb = tmpdir/'rep_alignment_db'
+    cmd = list(map(str, ["mmseqs", "search", seqdb, seqdb, alndb, tmpdir, "-a", "--min-seq-id", identity,
                          "-c", coverage, "--cov-mode", 1, "--threads", cpu]))
     logging.debug(" ".join(cmd))
     subprocess.run(cmd, stdout=subprocess.DEVNULL, check=True)
     logging.info("Extracting alignments...")
-    outfile = tmpdir.name + '/rep_families.tsv'
-    cmd = ["mmseqs", "convertalis", seqdb, seqdb, alndb, outfile, "--format-output", "query,target,qlen,tlen,bits"]
+    outfile = tmpdir/'rep_families.tsv'
+    cmd = list(map(str, ["mmseqs", "convertalis", seqdb, seqdb, alndb, outfile,
+                         "--format-output", "query,target,qlen,tlen,bits"]))
     logging.debug(" ".join(cmd))
     subprocess.run(cmd, stdout=subprocess.DEVNULL, check=True)
     return outfile
 
 
-def read_tsv(tsv_file_name: str) -> (dict, dict):
+def read_tsv(tsv_file_name: Path) -> Tuple[Dict[str, Tuple[str, bool]], Dict[str, Set[str]]]:
     """Reading tsv file
 
     :param tsv_file_name: path to the tsv
@@ -183,7 +183,7 @@
     return genes2fam, fam2genes
 
 
-def refine_clustering(tsv: str, aln_file: str, fam_to_seq: dict) -> (dict, dict):
+def refine_clustering(tsv: str, aln_file: str, fam_to_seq: dict) -> Tuple[Dict[str, Tuple[str, bool]], Dict[str, str]]:
     """
     Refine clustering by removing fragment
 
@@ -233,7 +233,7 @@
     return genes2fam, new_fam_to_seq
 
 
-def read_fam2seq(pangenome: Pangenome, fam_to_seq: dict):
+def read_fam2seq(pangenome: Pangenome, fam_to_seq: Dict[str, str]):
     """
     Add gene family to pangenome and sequences to gene families
 
@@ -257,13 +257,11 @@
     logging.info(f"Adding {len(gene_to_fam)} genes to the gene families")
 
     link = True if pangenome.status["genomesAnnotated"] in ["Computed", "Loaded"] else False
-    if link:
-        if len(gene_to_fam) != len(pangenome.genes):  # then maybe there are genes with identical IDs
-            raise Exception("Something unexpected happened during clustering "
-                            "(have less genes clustered than genes in the pangenome). "
-                            "A probable reason is that two genes in two different organisms have the same IDs; "
-                            "If you are sure that all of your genes have non identical IDs, "
-                            "please post an issue at https://github.com/labgem/PPanGGOLiN/")
+    if link and len(gene_to_fam) != len(pangenome.genes):  # then maybe there are genes with identical IDs
+        raise Exception("Something unexpected happened during clustering (have less genes clustered than genes "
+                        "in the pangenome). A probable reason is that two genes in two different organisms have "
+                        "the same IDs; If you are sure that all of your genes have non identical IDs,  please post an "
+                        "issue at https://github.com/labgem/PPanGGOLiN/")
     for gene, (family, is_frag) in tqdm(gene_to_fam.items(), unit="gene", total=len(gene_to_fam), disable=disable_bar):
         fam = pangenome.add_gene_family(family)
         if link:  # doing the linking if the annotations are loaded.
@@ -274,7 +272,7 @@
         fam.add_gene(gene_obj)
 
 
-def clustering(pangenome: Pangenome, tmpdir: str, cpu: int = 1, defrag: bool = True, code: int = 11,
+def clustering(pangenome: Pangenome, tmpdir: Path, cpu: int = 1, defrag: bool = True, code: int = 11,
                coverage: float = 0.8, identity: float = 0.8, mode: int = 1, force: bool = False,
                disable_bar: bool = False):
     """
@@ -293,10 +291,11 @@
     """
 
     newtmpdir = tempfile.TemporaryDirectory(dir=tmpdir)
-    with open(newtmpdir.name + '/nucleotid_sequences', "w") as sequence_file:
+    tmp_path = Path(newtmpdir.name)
+    with open(tmp_path/'nucleotid_sequences', "w") as sequence_file:
         check_pangenome_for_clustering(pangenome, sequence_file, force, disable_bar=disable_bar)
         logging.info("Clustering all of the genes sequences...")
-        rep, tsv = first_clustering(sequence_file, newtmpdir, cpu, code, coverage, identity, mode)
+        rep, tsv = first_clustering(sequence_file, tmp_path, cpu, code, coverage, identity, mode)
 
     fam2seq = read_faa(rep)
     if not defrag:
@@ -304,7 +303,7 @@
         genes2fam, _ = read_tsv(tsv)
     else:
         logging.info("Associating fragments to their original gene family...")
-        aln = align_rep(rep, newtmpdir, cpu, coverage, identity)
+        aln = align_rep(rep, tmp_path, cpu, coverage, identity)
         genes2fam, fam2seq = refine_clustering(tsv, aln, fam2seq)
         pangenome.status["defragmented"] = "Computed"
     newtmpdir.cleanup()
@@ -437,7 +436,7 @@
     if args.clusters is None:
         if args.infer_singletons is True:
             logging.warning("--infer_singletons option is not compatible with clustering creation. "
-                                        "To infer singleton you should give a clustering")
+                            "To infer singleton you should give a clustering")
         clustering(pangenome, args.tmpdir, args.cpu, defrag=not args.no_defrag, code=args.translation_table,
                    coverage=args.coverage, identity=args.identity, mode=args.mode, force=args.force,
                    disable_bar=args.disable_prog_bar)
@@ -472,11 +471,7 @@
     """
     required = parser.add_argument_group(title="Required arguments",
                                          description="One of the following arguments is required :")
-<<<<<<< HEAD
-    required.add_argument('-p', '--pangenome', required=True, type=Path, help="The pangenome .h5 file")
-=======
-    required.add_argument('-p', '--pangenome', required=False, type=str, help="The pangenome .h5 file")
->>>>>>> fda79585
+    required.add_argument('-p', '--pangenome', required=False, type=Path, help="The pangenome .h5 file")
     clust = parser.add_argument_group(title="Clustering arguments")
     clust.add_argument("--identity", required=False, type=restricted_float, default=0.8,
                        help="Minimal identity percent for two proteins to be in the same cluster")
@@ -492,7 +487,7 @@
                        help="Translation table (genetic code) to use.")
 
     clust.add_argument("-c", "--cpu", required=False, default=1, type=int, help="Number of available cpus")
-    
+
     read = parser.add_argument_group(title="Read clustering arguments")
     read.add_argument('--clusters', required=False, type=Path,
                       help="A tab-separated list containing the result of a clustering. One line per gene. "
@@ -500,25 +495,19 @@
     read.add_argument("--infer_singletons", required=False, action="store_true",
                       help="When reading a clustering result with --clusters, if a gene is not in the provided file"
                            " it will be placed in a cluster where the gene is the only member.")
+    optional = parser.add_argument_group(title="Optional arguments")
+    optional.add_argument("--tmpdir", required=False, type=str, default=Path(tempfile.gettempdir()),
+                          help="directory for storing temporary files")
+
 
 if __name__ == '__main__':
     """To test local change and allow using debugger"""
-    from ppanggolin.utils import check_log, set_verbosity_level
+    from ppanggolin.utils import check_log, set_verbosity_level, add_common_arguments
 
     main_parser = argparse.ArgumentParser(
         description="Depicting microbial species diversity via a Partitioned PanGenome Graph Of Linked Neighbors",
         formatter_class=argparse.RawTextHelpFormatter)
-
     parser_clust(main_parser)
-    common = main_parser.add_argument_group(title="Common argument")
-    common.add_argument("--verbose", required=False, type=int, default=1, choices=[0, 1, 2],
-                        help="Indicate verbose level (0 for warning and errors only, 1 for info, 2 for debug)")
-    common.add_argument("--tmpdir", required=False, type=str, default=tempfile.gettempdir(),
-                        help="directory for storing temporary files")
-    common.add_argument("--log", required=False, type=check_log, default="stdout", help="log output file")
-    common.add_argument("-d", "--disable_prog_bar", required=False, action="store_true",
-                        help="disables the progress bars")
-    common.add_argument('-f', '--force', action="store_true",
-                        help="Force writing in output directory and in pangenome output file.")
+    add_common_arguments(main_parser)
     set_verbosity_level(main_parser.parse_args())
     launch(main_parser.parse_args())