--- conflicted
+++ resolved
@@ -71,14 +71,9 @@
     desc += "    align        aligns a genome or a set of proteins to the pangenome gene families representatives and " \
             "predict information from it\n"
     desc += "    rgp          predicts Regions of Genomic Plasticity in the genomes of your pangenome\n"
-<<<<<<< HEAD
+    desc += "    rgp_cluster  cluster RGPs based on their gene families.\n"
     desc += "    spot         predicts spots in your pangenome\n"
     desc += "    module       Predicts functional modules in your pangenome\n"
-=======
-    desc += "    rgp_cluster  cluster RGPs based on their gene families.\n"
-    desc += "    spot         predicts spots in your pan\n"
-    desc += "    module       Predicts functional modules in your pan\n"
->>>>>>> c22f1931
     desc += "  \n"
     desc += "  Genomic context:\n"
     desc += "    context      Local genomic context analysis\n"
