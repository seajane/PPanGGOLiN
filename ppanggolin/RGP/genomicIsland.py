--- conflicted
+++ resolved
@@ -118,13 +118,9 @@
         nbPerc = 0
         while curr_state:  # while state is rgp.
             matNode = mat[c]
-<<<<<<< HEAD
-            if matNode == zeroInd:  # then we've parsed the entire contig twice. The whole sequence is a rgp so we're stopping the iteration now, otherwise we'll loop indefinitely
-=======
             if matNode == zeroInd:
                 # then we've parsed the entire contig twice.
                 # The whole sequence is a rgp, so we're stopping the iteration now, otherwise we'll loop indefinitely
->>>>>>> 20555b32
                 break
 
             if matNode.gene.family.namedPartition == "persistent" and matNode.gene.family not in multi:
@@ -173,11 +169,7 @@
     orgRegions = set()
     for contig in organism.contigs:
         if len(contig.genes) != 0:  # some contigs have no coding genes...
-<<<<<<< HEAD
-            ## can definitely multiprocess this part, as not THAT much information is needed...
-=======
             # can definitely multiprocess this part, as not THAT much information is needed...
->>>>>>> 20555b32
             matrix = initMatrices(contig, persistent_penalty, variable_gain, multigenics)
             orgRegions |= mkRegions(contig, matrix, min_length, min_score, persistent_penalty, variable_gain,
                                     multigenics, naming=naming)
@@ -191,40 +183,24 @@
             oldlen = len(contigsids)
             contigsids.add(contig.name)
             if oldlen == len(contigsids):
-<<<<<<< HEAD
-                logging.getLogger().warning(
-                    "You have contigs with identical identifiers in your assemblies. identifiers will be supplemented with your provided organism names.")
-=======
                 logging.getLogger().warning("You have contigs with identical identifiers in your assemblies. "
                                             "identifiers will be supplemented with your provided organism names.")
->>>>>>> 20555b32
                 return "organism"
     return "contig"
 
 
 def checkPangenomeFormerRGP(pangenome, force):
     """ checks pangenome status and .h5 files for former rgp, delete them if allowed or raise an error """
-<<<<<<< HEAD
-    if pangenome.status["predictedRGP"] == "inFile" and force == False:
-        raise Exception(
-            "You are trying to predict RGPs in a pangenome that already have them predicted. If you REALLY want to do that, use --force (it will erase RGPs and every feature computed from them).")
-    elif pangenome.status["predictedRGP"] == "inFile" and force == True:
-=======
     if pangenome.status["predictedRGP"] == "inFile" and not force:
         raise Exception("You are trying to predict RGPs in a pangenome that already have them predicted. "
                         "If you REALLY want to do that, use --force "
                         "(it will erase RGPs and every feature computed from them).")
     elif pangenome.status["predictedRGP"] == "inFile" and force:
->>>>>>> 20555b32
         ErasePangenome(pangenome, rgp=True)
 
 
 def predictRGP(pangenome, force=False, persistent_penalty=3, variable_gain=1, min_length=3000, min_score=4,
-<<<<<<< HEAD
-               dup_margin=0.05, cpu=1, disable_bar=False):
-=======
                dup_margin=0.05, disable_bar=False):
->>>>>>> 20555b32
     # check statuses and load info
     checkPangenomeFormerRGP(pangenome, force)
     checkPangenomeInfo(pangenome, needAnnotations=True, needFamilies=True, needGraph=False, needPartitions=True,
@@ -255,11 +231,7 @@
     pangenome.addFile(args.pangenome)
     predictRGP(pangenome, force=args.force, persistent_penalty=args.persistent_penalty,
                variable_gain=args.variable_gain, min_length=args.min_length, min_score=args.min_score,
-<<<<<<< HEAD
-               dup_margin=args.dup_margin, cpu=args.cpu, disable_bar=args.disable_prog_bar)
-=======
                dup_margin=args.dup_margin, disable_bar=args.disable_prog_bar)
->>>>>>> 20555b32
     writePangenome(pangenome, pangenome.file, args.force, disable_bar=args.disable_prog_bar)
 
 
@@ -275,12 +247,8 @@
     optional.add_argument('--min_length', required=False, type=int, default=3000,
                           help="Minimum length (bp) of a region to be considered a RGP")
     optional.add_argument("--dup_margin", required=False, type=restricted_float, default=0.05,
-<<<<<<< HEAD
-                          help="Minimum ratio of organisms where the family is present in which the family must have multiple genes for it to be considered 'duplicated'")
-=======
                           help="Minimum ratio of organisms where the family is present in which the family must "
                                "have multiple genes for it to be considered 'duplicated'")
->>>>>>> 20555b32
     required = parser.add_argument_group(title="Required arguments",
                                          description="One of the following arguments is required :")
     required.add_argument('-p', '--pangenome', required=True, type=str, help="The pangenome .h5 file")
