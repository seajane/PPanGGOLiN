--- conflicted
+++ resolved
@@ -15,18 +15,11 @@
 
 def checkPangenomeFormerGraph(pangenome, force):
     """ checks pangenome status and .h5 files for former neighbors graph, delete it if allowed or raise an error """
-<<<<<<< HEAD
-    if pangenome.status["neighborsGraph"] == "inFile" and force == False:
-        raise Exception(
-            "You are trying to make a neighbors graph that is already built. If you REALLY want to do that, use --force (it will erase everything except annotation data !)")
-    elif pangenome.status["neighborsGraph"] == "inFile" and force == True:
-=======
     if pangenome.status["neighborsGraph"] == "inFile" and not force:
         raise Exception("You are trying to make a neighbors graph that is already built. "
                         "If you REALLY want to do that, use --force (it will erase everything except annotation data !)"
                         )
     elif pangenome.status["neighborsGraph"] == "inFile" and force:
->>>>>>> 43ed0489
         ErasePangenome(pangenome, graph=True)
 
 
@@ -35,20 +28,6 @@
         Checks the pangenome for neighbors graph computing.
     """
     checkPangenomeFormerGraph(pangenome, force)
-<<<<<<< HEAD
-    if pangenome.status["genomesAnnotated"] in ["Computed", "Loaded"] and pangenome.status["genesClustered"] in [
-        "Computed", "Loaded"]:
-        pass  # nothing to do, can just continue.
-    elif pangenome.status["genomesAnnotated"] == "inFile" and pangenome.status["genesClustered"] == "inFile":
-        readPangenome(pangenome, annotation=True, geneFamilies=True, disable_bar=disable_bar)
-    elif pangenome.status["genesClustered"] == "No" and pangenome.status["genomesAnnotated"] in ['inFile', 'Computed',
-                                                                                                 'Loaded']:
-        raise Exception("You did not cluster the genes. See the 'ppanggolin cluster' if you want to do that.")
-    else:
-        # You probably can use readPangenome anyways.
-        msg = "Dev : You are probably writing a new workflow with a combination that I did not test. You can probably use readPangenome instead of raising this Error. However please test it carefully.\n"
-        msg += " User : I have no idea how you got there. You probably did something unexpected. Post an issue with what you did at https://github.com/labgem/PPanGGOLiN\n"
-=======
     if pangenome.status["genomesAnnotated"] in ["Computed", "Loaded"] and \
             pangenome.status["genesClustered"] in ["Computed", "Loaded"]:
         pass  # nothing to do, can just continue.
@@ -64,7 +43,6 @@
               "However please test it carefully.\n"
         msg += " User : I have no idea how you got there. You probably did something unexpected. " \
                "Post an issue with what you did at https://github.com/labgem/PPanGGOLiN\n"
->>>>>>> 43ed0489
         raise NotImplementedError(msg)
 
 
@@ -125,11 +103,7 @@
     parser = subparser.add_parser("graph", formatter_class=argparse.ArgumentDefaultsHelpFormatter)
     parser.add_argument('-p', '--pangenome', required=True, type=str, help="The pangenome .h5 file")
     parser.add_argument('-r', '--remove_high_copy_number', type=int, default=0,
-<<<<<<< HEAD
-                        help="""Positive Number: Remove families having a number of copy of gene in a single organism above or equal to this threshold in at least one organism (0 or negative values are ignored).""")
-=======
                         help="Positive Number: Remove families having a number of copy of gene in a single organism "
                              "above or equal to this threshold in at least one organism "
                              "(0 or negative values are ignored).")
->>>>>>> 43ed0489
     return parser