### Pangenome figures output

#### U-shape plot
A U-shaped plot is a figure presenting the number of families (y-axis) per number of genomes (x-axis). The grey dashed vertical line represents the threshold used to define the soft_core.
It is a .html file that can be opened with any browser and with which you can interact, zoom, move around, mouseover to see numbers in more detail, and you can save what you are seeing as a .png image file.

It can be generated using the 'draw' subcommand as such : 

`ppanggolin draw -p pangenome.h5 --ucurve`

![interactive figure](https://github.com/labgem/PPanGGOLiN/blob/master/images/u_plot.png)

#### tile plot

A tile plot is similar to a heatmap representing the gene families (y-axis) in the genomes (x-axis) making up your pangenome. The tiles on the graph will be colored if the gene family is present in a genome (the color depends on the number of gene copies) and uncolored if absent. The gene families are ordered by partition and then by a hierarchical clustering, and the genomes are ordered by a hierarchical clustering based on their shared gene families (basically two genomes that are close together in terms of gene family composition will be close together on the figure).

This plot is quite helpful to observe potential structures in your pangenome, and can help you identify eventual outliers. You can interact with it, and mousing over a tile in the plot will indicate to you the gene identifier(s), the gene family and the genome corresponding to the tile.

If you build your pangenome using the 'workflow' subcommand and you have more than 500 genomes, only the 'shell' and the 'persistent' partitions will be drawn, leaving out the 'cloud' as the figure tends to be too heavy for a browser to open it otherwise.

It can be generated using the 'draw' subcommand as such : 

`ppanggolin draw -p pangenome.h5 --tile_plot`

![interactive figure](https://github.com/labgem/PPanGGOLiN/blob/master/images/tile_plot.png)

and if you do not want the 'cloud' gene families as it is a lot of data and can be hard to open with a browser sometimes, you can use the following option : 

`ppanggolin draw -p pangenome.h5 --tile_plot --nocloud`

#### Rarefaction curve
This figure is not drawn by default in the 'workflow' subcommand as it requires a lot of computations. It represents the evolution of the number of gene families for each partition as you add more genomes to the pangenome. It has been used a lot in the literature as an indicator of the diversity that you are missing with your dataset on your taxonomic group (Tettelin et al., 2005). The idea is that if at some point when you keep adding genomes to your pangenome you do not add any more gene families, you might have access to your entire taxonomic group's diversity. On the contrary, if you are still adding a lot of genes you may be still missing a lot of gene families. 

There are 8 partitions represented. For each of the partitions, there are multiple representations of the observed data. You can find the observed means, medians, 1st and 3rd quartiles of the number of gene families per number of genome used. You can also find the best fitting of the data by the Heaps' law, which is usually used to represent this evolution of the diversity in terms of gene families in each of the partitions.

It can be generated using the 'rarefaction' subcommand, which is dedicated to drawing this graph, as such : 

`ppanggolin rarefaction -p pangenome.h5`

![interactive figure](https://github.com/labgem/PPanGGOLiN/blob/master/images/evolution.png)

A lot of options can be used with this subcommand to tune your rarefaction curves, most of them are the same as with the `partition` workflow.
The following 3 are related to the rarefaction alone:

- `--depth` defines the number of sampling for each number of genomes (default 30)
- `--min` defines the minimal number of genomes in a sample (default 1)
- `--max` defines the maximal number of genomes in a sample (default 100)

So for example the following command:
`ppanggolin rarefaction -p pangenome.h5 --min 5 --max 50 --depth 30`

Will draw a rarefaction curve with sample sizes between 5 and 50 (between 5 and 50 genomes will be used), and with 30 samples at each point (so 30 samples of 5 genomes, 30 samples or 6 genomes ... up to 50 genomes).

<<<<<<< HEAD
## Spot plots
=======

#### Spot plots
>>>>>>> 0ade682c

For versions 1.2.30 and above, the 'draw' command can draw specific spots of interest, whose ID are provided, or all the spots if you wish.
It will also write a gexf file, which corresponds to the gene families and their organization within the spots. It is basically a subgraph of the pangenome, consisting of the spot itself.
The command can be used as such:

`ppanggolin draw -p pangenome.h5 --spots all` will draw an interactive .html figure and a gexf file for all the spots.

If you are interested in only a single spot, you can use its identifier to draw it, as such:

`ppanggolin draw -p pangenome.h5 --spots spot_34` for spot_34, for example.

The interactive figures that are drawn look like this:

![interactive figure](https://github.com/labgem/PPanGGOLiN/raw/master/images/drawspot_example.png)

The plot represents the different gene organizations that are found in the spot. If there are RGPs with identical gene organization, the organization is represented only once (the represented RGP is picked at random among all identical RGPs). The list of RGPs with the same organization is accessible in the file written alongside the figure called 'spot_X_identical_rgps.tsv', with X the spot_id.

They can be edited using the sliders and the radio buttons, to change various graphical parameters, and then the plot itself can be saved using the save button on the right of the screen, if need be.
For the gexf file, you can see how to visualize it in the section about the [pangenome gexf](https://github.com/labgem/PPanGGOLiN/wiki/Outputs#gexf-and-light-gexf).<|MERGE_RESOLUTION|>--- conflicted
+++ resolved
@@ -51,12 +51,8 @@
 
 Will draw a rarefaction curve with sample sizes between 5 and 50 (between 5 and 50 genomes will be used), and with 30 samples at each point (so 30 samples of 5 genomes, 30 samples or 6 genomes ... up to 50 genomes).
 
-<<<<<<< HEAD
-## Spot plots
-=======
 
 #### Spot plots
->>>>>>> 0ade682c
 
 For versions 1.2.30 and above, the 'draw' command can draw specific spots of interest, whose ID are provided, or all the spots if you wish.
 It will also write a gexf file, which corresponds to the gene families and their organization within the spots. It is basically a subgraph of the pangenome, consisting of the spot itself.
